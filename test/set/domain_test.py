# Copyright 2014, 2015 The ODL development group
#
# This file is part of ODL.
#
# ODL is free software: you can redistribute it and/or modify
# it under the terms of the GNU General Public License as published by
# the Free Software Foundation, either version 3 of the License, or
# (at your option) any later version.
#
# ODL is distributed in the hope that it will be useful,
# but WITHOUT ANY WARRANTY; without even the implied warranty of
# MERCHANTABILITY or FITNESS FOR A PARTICULAR PURPOSE.  See the
# GNU General Public License for more details.
#
# You should have received a copy of the GNU General Public License
# along with ODL.  If not, see <http://www.gnu.org/licenses/>.


# Imports for common Python 2/3 codebase
from __future__ import print_function, division, absolute_import
from future import standard_library
standard_library.install_aliases()
from builtins import str

# External module imports
import pytest
import numpy as np

# ODL imports
from odl.set.domain import IntervalProd, Interval, Rectangle, Cuboid
from odl.util.testutils import almost_equal, all_equal


# TODO:
# - Interval arithmetics


def random_point(set_):
    if isinstance(set_, IntervalProd):
        return np.random.rand(set_.ndim) * (set_.end - set_.begin) + set_.begin
    else:
        raise NotImplementedError("unknown type")


def test_init():
    IntervalProd(1, 2)
    IntervalProd(-np.inf, 2)
    IntervalProd(0, np.inf)
    IntervalProd([1], [2])
    IntervalProd((1,), (2,))

    IntervalProd([1, 2, 3], [4, 5, 6])
    IntervalProd((1, 2, 3), (4, 5, 6))

    IntervalProd((1, 2, 3), (1, 2, 3))

    with pytest.raises(ValueError):
        IntervalProd(2, 1)

    with pytest.raises(ValueError):
        IntervalProd((1, 2, 3), (1, 2, 0))


def test_begin():
    set_ = IntervalProd(1, 2)
    assert almost_equal(set_.begin, 1)

    set_ = IntervalProd(-np.inf, 0)
    assert almost_equal(set_.begin, -np.inf)

    set_ = IntervalProd([1], [2])
    assert almost_equal(set_.begin, 1)

    set_ = IntervalProd([1, 2, 3], [5, 6, 7])
    assert all_equal(set_.begin, [1, 2, 3])



def test_end():
    set_ = IntervalProd(1, 2)
    assert almost_equal(set_.end, 2)

    set_ = IntervalProd(0, np.inf)
    assert almost_equal(set_.end, np.inf)

    set_ = IntervalProd([1], [2])
    assert almost_equal(set_.end, 2)

    set_ = IntervalProd([1, 2, 3], [5, 6, 7])
    assert all_equal(set_.end, [5, 6, 7])



def test_ndim():
    set_ = IntervalProd(1, 2)
    assert set_.ndim == 1

    set_ = IntervalProd(1, 1)
    assert set_.ndim == 1

    set_ = IntervalProd(0, np.inf)
    assert set_.ndim == 1

    set_ = IntervalProd([1], [2])
    assert set_.ndim == 1

    set_ = IntervalProd([1, 2, 3], [5, 6, 7])
    assert set_.ndim == 3

    set_ = IntervalProd([1, 2, 3], [1, 6, 7])
    assert set_.ndim == 3


def test_true_ndim():
    set_ = IntervalProd(1, 2)
    assert set_.true_ndim == 1

    set_ = IntervalProd(1, 1)
    assert set_.true_ndim == 0

    set_ = IntervalProd(0, np.inf)
    assert set_.true_ndim == 1

    set_ = IntervalProd([1], [2])
    assert set_.true_ndim == 1

    set_ = IntervalProd([1, 2, 3], [5, 6, 7])
    assert set_.true_ndim == 3

    set_ = IntervalProd([1, 2, 3], [1, 6, 7])
    assert set_.true_ndim == 2


def test_size():
    set_ = IntervalProd(1, 2)
    assert set_.size == 1

    set_ = IntervalProd(1, 1)
    assert set_.size == 0

    set_ = IntervalProd(0, np.inf)
    assert set_.size == np.inf

    set_ = IntervalProd(-np.inf, 0)
    assert set_.size == np.inf

    set_ = IntervalProd(-np.inf, np.inf)
    assert set_.size == np.inf

    set_ = IntervalProd([1, 2, 3], [5, 6, 7])
    assert list(set_.size) == [4, 4, 4]


def test_volume():
    set_ = IntervalProd(1, 2)
    assert set_.volume == 2 - 1

    set_ = IntervalProd(0, np.inf)
    assert set_.volume == np.inf

    set_ = IntervalProd([1, 2, 3], [5, 6, 7])
    assert almost_equal(set_.volume, (5 - 1) * (6 - 2) * (7 - 3))



def test_modpoint():
    set_ = IntervalProd(1, 2)
    assert set_.midpoint == 1.5

    set_ = IntervalProd(0, np.inf)
    assert set_.midpoint == np.inf

    set_ = IntervalProd([1, 2, 3], [5, 6, 7])
    assert all_equal(set_.midpoint, [3, 4, 5])



def test_element():
    set_ = IntervalProd(1, 2)
    assert set_.element() in set_

    set_ = IntervalProd(0, np.inf)
    assert set_.element() in set_

    set_ = IntervalProd([1, 2, 3], [5, 6, 7])
    assert set_.element() in set_


def test_equals():
    interval1 = IntervalProd(1, 2)
    interval2 = IntervalProd(1, 2)
    interval3 = IntervalProd([1], [2])
    interval4 = IntervalProd(2, 3)
    rectangle1 = IntervalProd([1, 2], [2, 3])
    rectangle2 = IntervalProd((1, 2), (2, 3))
    rectangle3 = IntervalProd([0, 2], [2, 3])

    assert interval1 == interval1
    assert not interval1 != interval1
    assert interval1 == interval2
    assert interval1 == interval3
    assert not interval1 == interval4
    assert interval1 != interval4
    assert not interval1 == rectangle1
    assert rectangle1 == rectangle1
    assert rectangle2 == rectangle2
    assert not rectangle1 == rectangle3

    r1_1 = IntervalProd(-np.inf, np.inf)
    r1_2 = IntervalProd(-np.inf, np.inf)
    positive_reals = IntervalProd(0, np.inf)
    assert r1_1 == r1_1
    assert r1_1 == r1_2

    assert positive_reals == positive_reals
    assert positive_reals != r1_1

    # non interval
    for non_interval in [1, 1j, np.array([1, 2])]:
        assert interval1 != non_interval
        assert rectangle1 != non_interval


def test_contains():
    set_ = IntervalProd(1, 2)

    assert 1 in set_
    assert 2 in set_
    assert 1.5 in set_
    assert 3 not in set_

    positive_reals = IntervalProd(0, np.inf)
    assert 1 in positive_reals
    assert np.inf in positive_reals
    assert -1 not in positive_reals


def test_contains_set():
    set_ = IntervalProd(1, 2)

    for sub_set in [np.array([1, 1.1, 1.2, 1.3, 1.4]),
                    IntervalProd(1.2, 2),
                    IntervalProd(1, 1.5),
                    IntervalProd(1.2, 1.2)]:
        assert set_.contains_set(sub_set)

    for non_sub_set in [np.array([0, 1, 1.1, 1.2, 1.3, 1.4]),
                        np.array([np.nan, 1.1, 1.3]),
                        IntervalProd(1.2, 3),
                        IntervalProd(0, 1.5),
                        IntervalProd(3, 4)]:
        assert not set_.contains_set(non_sub_set)

    for non_set in [1,
                    [1, 2],
                    {'hello': 1.0}]:
        with pytest.raises(AttributeError):
            set_.contains_set(non_set)


# Set arithmetic
def test_pos():
    interv = Interval(1, 2)
    assert +interv == interv

    interv = IntervalProd([1, 2, 3, 4, 5], [2, 3, 4, 5, 6])
    assert +interv == interv


def test_neg():
    interv = Interval(1, 2)
    assert -interv == Interval(-2, -1)

    interv = IntervalProd([1, 2, 3, 4, 5], [2, 3, 4, 5, 6])
    assert -interv == IntervalProd([-2, -3, -4, -5, -6],
                                   [-1, -2, -3, -4, -5])


def test_add():
    interv1 = Interval(1, 2)
    interv2 = Interval(3, 4)

    assert interv1 + 2.0 == Interval(3, 4)
    assert interv1 + interv2 == Interval(4, 6)

    interv1 = IntervalProd([1, 2, 3, 4, 5], [2, 3, 4, 5, 6])
    interv2 = IntervalProd([1, 2, 3, 4, 5], [2, 3, 4, 5, 6])

    assert interv1 + interv2 == IntervalProd([2, 4, 6, 8, 10],
                                             [4, 6, 8, 10, 12])


def test_sub():
    interv1 = Interval(1, 2)
    interv2 = Interval(3, 4)

    assert interv1 - 2.0 == Interval(-1, 0)
    assert interv1 - interv2 == Interval(-3, -1)

    interv1 = IntervalProd([1, 2, 3, 4, 5], [2, 3, 4, 5, 6])
    interv2 = IntervalProd([1, 2, 3, 4, 5], [2, 3, 4, 5, 6])

    assert interv1 - interv2 == IntervalProd([-1, -1, -1, -1, -1],
                                             [1, 1, 1, 1, 1])


def test_mul():
    interv1 = Interval(1, 2)
    interv2 = Interval(3, 4)

    assert interv1 * 2.0 == Interval(2, 4)
    assert interv1 * interv2 == Interval(3, 8)

    interv1 = IntervalProd([1, 2, 3, 4, 5], [2, 3, 4, 5, 6])
    interv2 = IntervalProd([1, 2, 3, 4, 5], [2, 3, 4, 5, 6])

    assert interv1 * interv2 == IntervalProd([1, 4, 9, 16, 25],
                                             [4, 9, 16, 25, 36])


def test_div():
    interv1 = Interval(1, 2)
    interv2 = Interval(3, 4)

<<<<<<< HEAD
    assert interv1 / 2.0 == Interval(1/2.0, 2/2.0)
    assert 2.0 / interv1 == Interval(2/2.0, 2/1.0)
    assert interv1 / interv2 == Interval(1/4.0, 2.0/3.0)
=======
    assert interv1 / 2.0 == Interval(1 / 2.0, 2 / 2.0)
    assert 2.0 / interv1 == Interval(2 / 2.0, 2 / 1.0)
    assert interv1 / interv2 == Interval(1 / 4.0, 2.0 / 3.0)
>>>>>>> d0cb8b61

    interv_with_zero = Interval(-1, 1)
    with pytest.raises(ValueError):
        interv1 / interv_with_zero

    interv1 = IntervalProd([1, 2, 3, 4, 5], [2, 3, 4, 5, 6])
    interv2 = IntervalProd([1, 2, 3, 4, 5], [2, 3, 4, 5, 6])
<<<<<<< HEAD
    quotient = IntervalProd([1/2., 2/3., 3/4., 4/5., 5/6.],
                            [2/1., 3/2., 4/3., 5/4., 6/5.])
=======
    quotient = IntervalProd([1 / 2., 2 / 3., 3 / 4., 4 / 5., 5 / 6.],
                            [2 / 1., 3 / 2., 4 / 3., 5 / 4., 6 / 5.])
>>>>>>> d0cb8b61

    assert (interv1 / interv2).approx_equals(quotient, tol=10**-10)


def test_interval_init():
    Interval(1, 2)
    Interval([1], [2])

    with pytest.raises(ValueError):
        Interval([1, 2], [3, 4])


def test_interval_length():
    set_ = Interval(1, 2)
    assert set_.length == set_.volume
    assert set_.length == 1


def test_rectangle_init():
    Rectangle([1, 2], [2, 3])

    with pytest.raises(ValueError):
        Rectangle(1, 2)

    with pytest.raises(ValueError):
        Rectangle([1, 2, 3], [4, 5, 6])


def test_rectangle_area():
    set_ = Rectangle([1, 2], [3, 4])
    assert set_.area == set_.volume
    assert set_.area == (3 - 1) * (4 - 2)


def test_cuboid_init():
    Cuboid([1, 2, 3], [2, 3, 4])

    with pytest.raises(ValueError):
        Cuboid(1, 2)

    with pytest.raises(ValueError):
        Cuboid([1, 2, 3, 4], [4, 5, 6, 7])

if __name__ == '__main__':
    pytest.main(str(__file__.replace('\\', '/') + ' -v'))<|MERGE_RESOLUTION|>--- conflicted
+++ resolved
@@ -75,7 +75,6 @@
     assert all_equal(set_.begin, [1, 2, 3])
 
 
-
 def test_end():
     set_ = IntervalProd(1, 2)
     assert almost_equal(set_.end, 2)
@@ -90,7 +89,6 @@
     assert all_equal(set_.end, [5, 6, 7])
 
 
-
 def test_ndim():
     set_ = IntervalProd(1, 2)
     assert set_.ndim == 1
@@ -162,7 +160,6 @@
     assert almost_equal(set_.volume, (5 - 1) * (6 - 2) * (7 - 3))
 
 
-
 def test_modpoint():
     set_ = IntervalProd(1, 2)
     assert set_.midpoint == 1.5
@@ -172,7 +169,6 @@
 
     set_ = IntervalProd([1, 2, 3], [5, 6, 7])
     assert all_equal(set_.midpoint, [3, 4, 5])
-
 
 
 def test_element():
@@ -322,15 +318,9 @@
     interv1 = Interval(1, 2)
     interv2 = Interval(3, 4)
 
-<<<<<<< HEAD
-    assert interv1 / 2.0 == Interval(1/2.0, 2/2.0)
-    assert 2.0 / interv1 == Interval(2/2.0, 2/1.0)
-    assert interv1 / interv2 == Interval(1/4.0, 2.0/3.0)
-=======
     assert interv1 / 2.0 == Interval(1 / 2.0, 2 / 2.0)
     assert 2.0 / interv1 == Interval(2 / 2.0, 2 / 1.0)
     assert interv1 / interv2 == Interval(1 / 4.0, 2.0 / 3.0)
->>>>>>> d0cb8b61
 
     interv_with_zero = Interval(-1, 1)
     with pytest.raises(ValueError):
@@ -338,13 +328,8 @@
 
     interv1 = IntervalProd([1, 2, 3, 4, 5], [2, 3, 4, 5, 6])
     interv2 = IntervalProd([1, 2, 3, 4, 5], [2, 3, 4, 5, 6])
-<<<<<<< HEAD
-    quotient = IntervalProd([1/2., 2/3., 3/4., 4/5., 5/6.],
-                            [2/1., 3/2., 4/3., 5/4., 6/5.])
-=======
     quotient = IntervalProd([1 / 2., 2 / 3., 3 / 4., 4 / 5., 5 / 6.],
                             [2 / 1., 3 / 2., 4 / 3., 5 / 4., 6 / 5.])
->>>>>>> d0cb8b61
 
     assert (interv1 / interv2).approx_equals(quotient, tol=10**-10)
 
