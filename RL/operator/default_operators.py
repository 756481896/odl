--- conflicted
+++ resolved
@@ -46,11 +46,7 @@
         self._scal = float(scalar)
 
     def applyImpl(self, input, out):
-<<<<<<< HEAD
-        out.lincomb(self._scale, input)
-=======
-        out.linComb(self._scal, input)
->>>>>>> f618893b
+        out.lincomb(self._scal, input)
 
     @property
     def domain(self):
