﻿# Copyright 2014, 2015 The ODL development group
#
# This file is part of ODL.
#
# ODL is free software: you can redistribute it and/or modify
# it under the terms of the GNU General Public License as published by
# the Free Software Foundation, either version 3 of the License, or
# (at your option) any later version.
#
# ODL is distributed in the hope that it will be useful,
# but WITHOUT ANY WARRANTY; without even the implied warranty of
# MERCHANTABILITY or FITNESS FOR A PARTICULAR PURPOSE.  See the
# GNU General Public License for more details.
#
# You should have received a copy of the GNU General Public License
# along with ODL.  If not, see <http://www.gnu.org/licenses/>.

"""Spaces of functions with common domain and range."""

# Imports for common Python 2/3 codebase
from __future__ import print_function, division, absolute_import
from future import standard_library
standard_library.install_aliases()
from builtins import str, super

# External imports
import numpy as np

# ODL imports
from odl.operator.operator import Operator
from odl.set.domain import IntervalProd
from odl.set.sets import RealNumbers, ComplexNumbers, Set
from odl.set.space import LinearSpace


__all__ = ('FunctionSet', 'FunctionSpace')


class FunctionSet(Set):
    """A general set of functions with common domain and range."""

    def __init__(self, dom, ran):
        """Initialize a new instance.

        Parameters
        ----------
        dom : :class:`~odl.Set`
            The domain of the functions.
        ran : :class:`~odl.Set`
            The range of the functions.
        """
        if not isinstance(dom, Set):
            raise TypeError('domain {!r} not a `Set` instance.'.format(dom))

        if not isinstance(ran, Set):
            raise TypeError('range {!r} not a `Set` instance.'.format(dom))

        self._domain = dom
        self._range = ran

    @property
    def domain(self):
        """Return domain attribute."""
        return self._domain

    @property
    def range(self):
        """Return range attribute."""
        return self._range

    def element(self, fcall=None, fapply=None):
        """Create a :class:`FunctionSet` element.

        Parameters
        ----------
        fcall : `callable`, optional
            The actual instruction for out-of-place evaluation.
            It must return an :attr:`range` element or a
            `numpy.ndarray` of such (vectorized call).

            If fcall is a :class:`FunctionSet.Vector`, it is wrapped
            as a new :class:`FunctionSet.Vector`.

        fapply : `callable`, optional
            The actual instruction for in-place evaluation.
            Its first argument must be the :attr:`range` element
            or the array of such (vectorization) to which the
            result is written.

            If fapply` is a :class:`FunctionSet.Vector`, it is wrapped
            as a new :class:`FunctionSet.Vector`.

        *At least one of the arguments fcall and fapply must
        be provided.*

        Returns
        -------
        element : :class:`FunctionSet.Vector`
            The new element created
        """
        if isinstance(fcall, self.Vector):  # no double wrapping
            return self.element(fcall._call, fcall._apply)
        elif isinstance(fapply, self.Vector):
            return self.element(fapply._call, fapply._apply)
        else:
            return self.Vector(self, fcall, fapply)

    def __eq__(self, other):
        """``s.__eq__(other) <==> s == other``.

        Returns
        -------
        equals : `bool`
            `True` if ``other`` is a :class:`FunctionSet` with same
            :attr:`FunctionSet.domain` and :attr:`FunctionSet.range`,
            `False` otherwise.
        """
        if other is self:
            return True

        return (isinstance(other, FunctionSet) and
                self.domain == other.domain and
                self.range == other.range)

    def __contains__(self, other):
        """``s.__contains__(other) <==> other in s``.

        Returns
        -------
        equals : `bool`
            `True` if ``other`` is a :class:`FunctionSet.Vector`
            whose :attr:`FunctionSet.Vector.space` attribute
            equals this space, `False` otherwise.
        """
        return (isinstance(other, FunctionSet.Vector) and
                self == other.space)

    def __repr__(self):
        """``s.__repr__() <==> repr(s)``."""
        return 'FunctionSet({!r}, {!r})'.format(self.domain, self.range)

    def __str__(self):
        """``s.__str__() <==> str(s)``."""
        return 'FunctionSet({}, {})'.format(self.domain, self.range)

    class Vector(Operator):

        """Representation of a :class:`FunctionSet` element."""

        def __init__(self, fset, fcall=None, fapply=None):
            """Initialize a new instance.

            Parameters
            ----------
            fset : :class:`FunctionSet`
                The set of functions this element lives in
            fcall : `callable`, optional
                The actual instruction for out-of-place evaluation.
                It must return an :attr:`FunctionSet.range` element or a
                `numpy.ndarray` of such (vectorized call).
            fapply : `callable`, optional
                The actual instruction for in-place evaluation.
                Its first argument must be the
                :attr:`FunctionSet.range` element
                or the array of such (vectorization) to which the
                result is written.

            *At least one of the arguments fcall and fapply` must
            be provided.*
            """
            if not isinstance(fset, FunctionSet):
                raise TypeError('function set {} not a :class:`FunctionSet` '
                                'instance.'.format(fset))

            if fcall is None and fapply is None:
                raise ValueError('call function and apply function cannot '
                                 'both be `None`.')

            if fcall is not None and not callable(fcall):
                raise TypeError('call function {} is not callable.'
                                ''.format(fcall))

            if fapply is not None and not callable(fapply):
                raise TypeError('apply function {} is not callable.'
                                ''.format(fapply))

            self._space = fset
            self._call = fcall
            self._apply = fapply

            # Todo: allow users to specify linear
            super().__init__(self.space.domain, self.space.range, linear=False)

        @property
        def space(self):
            """Return space attribute."""
            return self._space

        def __eq__(self, other):
            """``vec.__eq__(other) <==> vec == other``.

            Returns
            -------
            equals : `bool`
                `True` if ``other`` is a :class:`FunctionSet.Vector` with
                ``other.space`` equal to this vector's space and
                the call and apply implementations of ``other`` and
                this vector are equal. `False` otherwise.
            """
            if other is self:
                return True

            return (isinstance(other, FunctionSet.Vector) and
                    self.space == other.space and
                    self._call == other._call and
                    self._apply == other._apply)

        # FIXME: this is a bad hack bypassing the operator default
        # pattern for apply and call
        def __call__(self, *x):
            """Vectorized and multi-argument out-of-place evaluation.

            Parameters
            ----------
            x1,...,xN : `object`
                Input arguments for the function evaluation.

            Returns
            -------
            out : :attr:`FunctionSet.range` element or array of elements
                Result of the function evaluation.
<<<<<<< HEAD
=======

            Raises
            ------
            If ``out`` is not a :attr:`FunctionSet.range` element or a
            `numpy.ndarray` with ``out[0] in range``, a `TypeError` is raised.
>>>>>>> d0cb8b61
            """
            if x in self.domain:
                # single value list: f(0, 1, 2)
                pass
            elif x[0] in self.domain:
                # single array: f([0, 1, 2])
                pass
            else:  # Try vectorization
                if not isinstance(self.domain, IntervalProd):
                    raise TypeError('vectorized evaluation only possible for '
                                    '`IntervalProd` domains.')
                # Vectorization only allowed in this case

                # First case: (N, d) array of points, where d = dimension
                if (isinstance(x[0], np.ndarray) and
                        x[0].ndim == 2 and
                        x[0].shape[1] == self.domain.ndim):
                    min_coords = np.min(x[0], axis=0)
                    max_coords = np.max(x[0], axis=0)

                # Second case: d meshgrid type arrays
                elif (len(x) == self.domain.ndim and
                      all(isinstance(vec, np.ndarray) for vec in x)):
                    min_coords = [np.min(vec) for vec in x]
                    max_coords = [np.max(vec) for vec in x]

                else:
                    raise TypeError('input is neither an element of the '
                                    'function domain {} nor an array or '
                                    'meshgrid-type coordinate list.'
                                    ''.format(self.domain))

                if (min_coords not in self.domain or
                        max_coords not in self.domain):
                    raise ValueError('input contains points outside '
                                     '`domain` {}.'.format(self.domain))

            out = self._call(*x)

            if not (out in self.range or
                    (isinstance(out, np.ndarray) and
                     out.flat[0] in self.range)):
                raise TypeError('result {!r} not an element or an array of '
                                'elements of the function range {}.'
                                ''.format(out, self.range))

            return out

        def apply(self, out, *x):
            """Vectorized and multi-argument in-place evaluation.

            Parameters
            ----------
            out : :attr:`FunctionSet.range` element or array of elements
                Element(s) to which the result is written.
            inp1,...,inpN : `object`
                Input arguments for the function evaluation.

            Returns
            -------
            None

            Raises
            ------
            If ``out`` is not a :attr:`FunctionSet.range` element or a
<<<<<<< HEAD
             `numpy.ndarray` with ``out[0] in range``, a `TypeError` is
             raised.
=======
            `numpy.ndarray` with ``out[0] in range``, a `TypeError` is raised.
>>>>>>> d0cb8b61
            """
            if not (out in self.range or
                    (isinstance(out, np.ndarray) and
                     out.flat[0] in self.range)):
                raise TypeError('result {!r} not an element or an array of '
                                'elements of the function range {}.'
                                ''.format(out, self.range))

            # TODO: no checks on input so far
            return self._apply(out, *x)

        def __ne__(self, other):
            """``vec.__ne__(other) <==> vec != other``"""
            return not self.__eq__(other)

        def __str__(self):
            """``vec.__str__() <==> str(vec)``"""
            if self._call is not None:
                return str(self._call)
            else:
                return str(self._apply_impl)

        def __repr__(self):
            """``vec.__repr__() <==> repr(vec)``"""
            if self._call is not None:
                return '{!r}.element({!r})'.format(self.space, self._call)
            else:
                return '{!r}.element({!r})'.format(self.space,
                                                   self._apply_impl)


class FunctionSpace(FunctionSet, LinearSpace):
    """A vector space of functions."""

    def __init__(self, dom, field=RealNumbers()):
        """Initialize a new instance.

        Parameters
        ----------
        dom : :class:`~odl.Set`
            The domain of the functions.
        field : :class:`~odl.RealNumbers` or :class:`~odl.ComplexNumbers`
            The range of the functions.
        """
        if not isinstance(dom, Set):
            raise TypeError('domain {!r} not a Set instance.'.format(dom))

        if not (isinstance(field, (RealNumbers, ComplexNumbers))):
            raise TypeError('field {!r} not a RealNumbers or '
                            'ComplexNumbers instance.'.format(field))

        super().__init__(dom, field)
        self._field = field

    @property
    def field(self):
        """Return the field of this space."""
        return self._field

    def element(self, fcall=None, fapply=None):
        """Create a :class:`FunctionSpace` element.

        Parameters
        ----------
        fcall : `callable`, optional
            The actual instruction for out-of-place evaluation.
            It must return an :attr:`FunctionSet.range` element or a
            `numpy.ndarray` of such (vectorized call).

            If fcall is a :class:`FunctionSet.Vector`, it is wrapped
            as a new :class:`FunctionSpace.Vector`.

        fapply : `callable`, optional
            The actual instruction for in-place evaluation.
            Its first argument must be the :attr:`FunctionSet.range` element
            or the array of such (vectorization) to which the
            result is written.

            If fapply is a :class:`FunctionSet.Vector`, it is wrapped
            as a new :class:`FunctionSpace.Vector`.

        Returns
        -------
        element : :class:`FunctionSpace.Vector`
            The new element.
        """
        if fcall is None and fapply is None:
            return self.zero()
        else:
            return super().element(fcall, fapply)

    def _lincomb(self, a, x, b, y, out):
        """Raw linear combination of ``x`` and ``y``.

        Notes
        -----
        The additions and multiplications are implemented via a simple
        Python function, so the resulting function is probably slow.
        """
        # Store to allow aliasing
        x_old_call = x._call
        x_old_apply = x._apply
        y_old_call = y._call
        y_old_apply = y._apply

        def lincomb_call(*x):
            """Linear combination, call version."""
            # Due to vectorization, at least one call must be made to
            # ensure the correct final shape. The rest is optimized as
            # far as possible.
            if a == 0 and b != 0:
                out = y_old_call(*x)
                if b != 1:
                    out *= b
            elif b == 0:  # Contains the case a == 0
                out = x_old_call(*x)
                if a != 1:
                    out *= a
            else:
                out = x_old_call(*x)
                if a != 1:
                    out *= a
                tmp = y_old_call(*x)
                if b != 1:
                    tmp *= b
                out += tmp

            return out

        def lincomb_apply(out, *x):
            """Linear combination, apply version."""
            # TODO: allow also CudaRn-like container types
            if not isinstance(out, np.ndarray):
                raise TypeError('in-place evaluation only possible if output '
                                'is of type `numpy.ndarray`.')
            if a == 0 and b == 0:
                out *= 0
            elif a == 0 and b != 0:
                y_old_apply(out, *x)
                if b != 1:
                    out *= b
            elif b == 0 and a != 0:
                x_old_apply(out, *x)
                if a != 1:
                    out *= a
            else:
                tmp = np.empty_like(out)
                x_old_apply(out, *x)
                y_old_apply(tmp, *x)
                if a != 1:
                    out *= a
                if b != 1:
                    tmp *= b

                out += tmp

        out._call = lincomb_call
        out._apply = lincomb_apply

    def zero(self):
        """The function mapping everything to zero.

        Notes
        -----
<<<<<<< HEAD
        Since :meth:`FunctionSpace._lincomb` is slow,
=======
        Since :class:`FunctionSpace._lincomb` is slow,
>>>>>>> d0cb8b61
        we implement this function directly.
        """
        def zero_(*_):
            """The zero function."""
            return self.field.element(0.0)
        return self.element(zero_)

    def __eq__(self, other):
        """``s.__eq__(other) <==> s == other``.

        Returns
        -------
        equals : `bool`
            `True` if ``other`` is a :class:`FunctionSpace` with
            same :attr:`FunctionSet.domain` and :attr:`FunctionSet.range`,
            `False` otherwise.
        """
        # TODO: equality also for FunctionSet instances?
        if other is self:
            return True

        return (isinstance(other, FunctionSpace) and
                self.domain == other.domain and
                self.range == other.range)

    def _multiply(x, y):
        """Raw pointwise multiplication of two functions.

        Notes
        -----
        The multiplication is implemented with a simple Python
        function, so the resulting function object is probably slow.
        """
        x_old = x.function
        y_old = y.function

        def product(arg):
            """The actual product function."""
            return x_old(arg) * y_old(arg)
        y._function = product

    def __repr__(self):
        """``s.__repr__() <==> repr(s)``."""
        return 'FunctionSpace({!r}, {!r})'.format(self.domain, self.range)

    def __str__(self):
        """``s.__str__() <==> str(s)``."""
        return 'FunctionSpace({}, {})'.format(self.domain, self.range)

    class Vector(FunctionSet.Vector, LinearSpace.Vector):
        """Representation of a :class:`FunctionSpace` element."""

        def __init__(self, fspace, fcall=None, fapply=None):
            """Initialize a new instance.

            Parameters
            ----------
            fspace : :class:`FunctionSpace`
                The set of functions this element lives in
            fcall : `callable`, optional
                The actual instruction for out-of-place evaluation.
                It must return an :attr:`FunctionSet.range` element or a
                `numpy.ndarray` of such (vectorized call).
            fapply : `callable`, optional
                The actual instruction for in-place evaluation.
                Its first argument must be the :attr:`FunctionSet.range`
                element or the array of such (vectorization) to which the
                result is written.

            *At least one of the arguments ``fcall`` and ``fapply`` must
            be provided.*
            """
            if not isinstance(fspace, FunctionSpace):
<<<<<<< HEAD
                raise TypeError('function space {} not a `FunctionSpace` '
=======
                raise TypeError('function space {} not a'
                                ':class:`FunctionSpace` '
>>>>>>> d0cb8b61
                                'instance.'.format(fspace))

            super().__init__(fspace, fcall, fapply)


if __name__ == '__main__':
    from doctest import testmod, NORMALIZE_WHITESPACE
    testmod(optionflags=NORMALIZE_WHITESPACE)<|MERGE_RESOLUTION|>--- conflicted
+++ resolved
@@ -229,14 +229,6 @@
             -------
             out : :attr:`FunctionSet.range` element or array of elements
                 Result of the function evaluation.
-<<<<<<< HEAD
-=======
-
-            Raises
-            ------
-            If ``out`` is not a :attr:`FunctionSet.range` element or a
-            `numpy.ndarray` with ``out[0] in range``, a `TypeError` is raised.
->>>>>>> d0cb8b61
             """
             if x in self.domain:
                 # single value list: f(0, 1, 2)
@@ -297,17 +289,7 @@
 
             Returns
             -------
-            None
-
-            Raises
-            ------
-            If ``out`` is not a :attr:`FunctionSet.range` element or a
-<<<<<<< HEAD
-             `numpy.ndarray` with ``out[0] in range``, a `TypeError` is
-             raised.
-=======
-            `numpy.ndarray` with ``out[0] in range``, a `TypeError` is raised.
->>>>>>> d0cb8b61
+            `None`
             """
             if not (out in self.range or
                     (isinstance(out, np.ndarray) and
@@ -472,11 +454,7 @@
 
         Notes
         -----
-<<<<<<< HEAD
         Since :meth:`FunctionSpace._lincomb` is slow,
-=======
-        Since :class:`FunctionSpace._lincomb` is slow,
->>>>>>> d0cb8b61
         we implement this function directly.
         """
         def zero_(*_):
@@ -550,12 +528,7 @@
             be provided.*
             """
             if not isinstance(fspace, FunctionSpace):
-<<<<<<< HEAD
                 raise TypeError('function space {} not a `FunctionSpace` '
-=======
-                raise TypeError('function space {} not a'
-                                ':class:`FunctionSpace` '
->>>>>>> d0cb8b61
                                 'instance.'.format(fspace))
 
             super().__init__(fspace, fcall, fapply)
