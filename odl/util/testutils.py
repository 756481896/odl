﻿# Copyright 2014, 2015 The ODL development group
#
# This file is part of ODL.
#
# ODL is free software: you can redistribute it and/or modify
# it under the terms of the GNU General Public License as published by
# the Free Software Foundation, either version 3 of the License, or
# (at your option) any later version.
#
# ODL is distributed in the hope that it will be useful,
# but WITHOUT ANY WARRANTY; without even the implied warranty of
# MERCHANTABILITY or FITNESS FOR A PARTICULAR PURPOSE.  See the
# GNU General Public License for more details.
#
# You should have received a copy of the GNU General Public License
# along with ODL.  If not, see <http://www.gnu.org/licenses/>.

"""Utilities for internal use."""

# Imports for common Python 2/3 codebase
from __future__ import print_function, division, absolute_import
from future import standard_library
standard_library.install_aliases()
from builtins import int, object
from past.builtins import basestring

# External
# pylint: disable=no-name-in-module
from itertools import zip_longest
import numpy as np
from numpy import ravel_multi_index, prod
import sys
from time import time

<<<<<<< HEAD
=======

>>>>>>> fb28f056
__all__ = ('almost_equal', 'all_equal', 'all_almost_equal', 'skip_if_no_cuda',
           'Timer', 'timeit', 'ProgressBar', 'ProgressRange')


def _places(a, b, default=5):
<<<<<<< HEAD

    dtype1 = getattr(a, 'dtype', object)
    dtype2 = getattr(b, 'dtype', object)

    if any(dtype in [np.float32, np.complex64] for dtype in [dtype1, dtype2]):
=======
    try:
        dtype1 = a.dtype
    except AttributeError:
        dtype1 = None

    try:
        dtype2 = b.dtype
    except AttributeError:
        dtype2 = None

    if (dtype1 == np.float32 or
            dtype2 == np.float32 or
            dtype1 == np.complex64 or
            dtype2 == np.complex64):
>>>>>>> fb28f056
        return 3
    else:
        return default


def almost_equal(a, b, places=None):
    if a is None and b is None:
        return True

<<<<<<< HEAD
    if places is None:
        places = _places(a, b)

    eps = 10 ** -places

    try:
        complex(a)
        complex(b)
=======
    try:
        a = complex(a)
        b = complex(b)
>>>>>>> fb28f056
    except TypeError:
        return False

    if np.isnan(a) and np.isnan(b):
        return True

    if np.isinf(a) and np.isinf(b):
        return a == b

<<<<<<< HEAD
=======
    if places is None:
        places = _places(a, b)

    eps = 10**-places

>>>>>>> fb28f056
    if abs(complex(b)) < eps:
        return abs(complex(a) - complex(b)) < eps
    else:
        return abs(a / b - 1) < eps



def all_equal(iter1, iter2):
    # Sentinel object used to check that both iterators are the same length
    diff_length_sentinel = object()

    if iter1 is None and iter2 is None:
        return True

    try:
        i1 = iter(iter1)
        i2 = iter(iter2)
        if isinstance(iter1, basestring) or isinstance(iter2, basestring):
            return iter1 == iter2
    except TypeError:
        return iter1 == iter2

    for [ip1, ip2] in zip_longest(i1, i2,
                                  fillvalue=diff_length_sentinel):
        # Verify that none of the lists has ended (then they are not the
        # same size)
<<<<<<< HEAD
        if ip1 is diff_length_sentinel or ip2 is diff_length_sentinel:
=======
        if (ip1 is different_length_sentinel or
                ip2 is different_length_sentinel):
>>>>>>> fb28f056
            return False

        if not all_equal(ip1, ip2):
            return False

    return True


def all_almost_equal(iter1, iter2, places=None):
    # Sentinel object used to check that both iterators are the same length
<<<<<<< HEAD
    diff_length_sentinel = object()
=======
    different_length_sentinel = object()
>>>>>>> fb28f056

    if places is None:
        places = _places(iter1, iter2, None)

    if iter1 is None and iter2 is None:
        return True

    try:
        i1 = iter(iter1)
        i2 = iter(iter2)
    except TypeError:
        return almost_equal(iter1, iter2, places)

    for [ip1, ip2] in zip_longest(i1, i2,
                                  fillvalue=diff_length_sentinel):
        # Verify that none of the lists has ended (then they are not the
        # same size)
<<<<<<< HEAD
        if ip1 is diff_length_sentinel or ip2 is diff_length_sentinel:
=======
        if (ip1 is different_length_sentinel or
                ip2 is different_length_sentinel):
>>>>>>> fb28f056
            return False

        if not all_almost_equal(ip1, ip2, places):
            return False

    return True


<<<<<<< HEAD
def is_subdict(subdict, dict_):
    return all(item in dict_.items() for item in subdict.items())


try:
    import pytest
    skip_if_no_cuda = pytest.mark.skipif("not odl.CUDA_AVAILABLE",
                                         reason='CUDA not available')
except ImportError:
    def skip_if_no_cuda(function):
        return function


class FailCounter(object):

    """Used to count the number of failures of something

    Useage::

        with FailCounter() as counter:
            # Do stuff

            counter.fail()

    When done, it prints

    ``*** FAILED 1 TEST CASE(S) ***``
=======
skip_if_no_cuda = pytest.mark.skipif('not odl.CUDA_AVAILABLE',
                                     reason='CUDA not available')


class FailCounter(object):

    """Counter class for the number of failures of something.

    Usage
    -----

    with FailCounter() as counter:
        # Do stuff

        counter.fail()

    #when done

    *** FAILED 1 TEST CASE(S) ***
>>>>>>> fb28f056
    """

    def __init__(self, err_msg=None):
        self.num_failed = 0
        self.err_msg = err_msg

    def __enter__(self):
        return self

    def fail(self, string=None):
        self.num_failed += 1

        # Todo: possibly limit number of printed strings
        if string is not None:
            print(string)

    def __exit__(self, type, value, traceback):
        if self.num_failed == 0:
            print('Completed all test cases')
        else:
            if self.err_msg is not None:
                print(self.err_msg)
            print('*** FAILED {} TEST CASE(S) ***'.format(self.num_failed))


class Timer(object):

    """A timer context manager.

    Usage::

        with Timer('name'):
            # Do stuff

    Prints the time stuff took to execute.
    """

    def __init__(self, name=None):
        if name is not None:
            self.name = name
        else:
            self.name = 'Elapsed'
        self.tstart = None

    def __enter__(self):
        self.tstart = time()

    def __exit__(self, type, value, traceback):
        time_str = '{:.3f}'.format(time() - self.tstart)
        print('{:>30s} : {:>10s} '.format(self.name, time_str))


def timeit(arg):
    """A timer decorator.

    Usage::

        @timeit
        def myfunction(...):
            ...

        @timeit('info string')
        def myfunction(...):
            ...
    """

    if callable(arg):
        def timed_function(*args, **kwargs):
            with Timer(str(arg)):
                return arg(*args, **kwargs)
        return timed_function
    else:
        def _timeit_helper(fn):
            def timed_function(*args, **kwargs):
                with Timer(arg):
                    return fn(*args, **kwargs)
            return timed_function
        return _timeit_helper


class ProgressBar(object):

    """A simple command-line progress bar.

    Usage:

<<<<<<< HEAD
    >>> progress = ProgressBar('Reading data', 10)
    \rReading data: [                              ] Starting
    >>> progress.update(4) #halfway, zero indexing
    \rReading data: [###############               ] 50.0%
=======
    progress = ProgressBar('Reading data', 10)
    Reading data: [                              ] Starting
    progress.update(4)  # halfway, zero indexing
    Reading data: [###############               ] 50.0%
>>>>>>> fb28f056

    Multi-indices, from slowest to fastest:

<<<<<<< HEAD
    >>> progress = ProgressBar('Reading data', 10, 10)
    \rReading data: [                              ] Starting
    >>> progress.update(9, 8)
    \rReading data: [############################# ] 99.0%

    Supports simply calling update, which moves the counter forward:

    >>> progress = ProgressBar('Reading data', 10, 10)
    \rReading data: [                              ] Starting
    >>> progress.update()
    \rReading data: [                              ]  1.0%
=======
    progress = ProgressBar('Reading data', 10, 10)
    Reading data: [                              ] Starting
    progress.update(9, 8)
    Reading data: [############################# ] 99.0%

    Calling update simply moves the counter forward:

    progress = ProgressBar('Reading data', 10, 10)
    Reading data: [                              ] Starting
    progress.update()
    Reading data: [                              ]  1.0%
>>>>>>> fb28f056
    """

    def __init__(self, text='progress', *njobs):
        self.text = str(text)
        if len(njobs) == 0:
            raise ValueError('Need to provide at least one job len')
        self.njobs = njobs
        self.current_progress = 0.0
        self.index = 0
        self.done = False
        self.start()

    def start(self):
        sys.stdout.write('\r{0}: [{1:30s}] Starting'.format(self.text,
                                                            ' ' * 30))

        sys.stdout.flush()

    def update(self, *indices):
        if indices:
            if len(indices) != len(self.njobs):
                raise ValueError('number of indices not correct')
            self.index = ravel_multi_index(indices, self.njobs) + 1
        else:
            self.index += 1

        # Find progress as ratio between 0 and 1
        # offset by 1 for zero indexing
        progress = self.index / prod(self.njobs)

        # Write a progressbar and percent
        if progress < 1.0:
            # Only update on 0.1% intervals
            if progress > self.current_progress + 0.001:
                sys.stdout.write('\r{0}: [{1:30s}] {2:4.1f}%   '.format(
                    self.text, '#' * int(30 * progress), 100 * progress))
                self.current_progress = progress
        else:  # Special message when done
            if not self.done:
                sys.stdout.write('\r{0}: [{1:30s}] Done      \n'.format(
                    self.text, '#' * 30))
                self.done = True

        sys.stdout.flush()


class ProgressRange(object):

    def __init__(self, text, n):
        self.current = 0
        self.n = n
        self.bar = ProgressBar(text, n)

    def __iter__(self):
        return self

    def __next__(self):
        if self.current < self.n:
            val = self.current
            self.current += 1
            self.bar.update()
            return val
        else:
            raise StopIteration()


if __name__ == '__main__':
    from doctest import testmod, NORMALIZE_WHITESPACE
    testmod(optionflags=NORMALIZE_WHITESPACE)<|MERGE_RESOLUTION|>--- conflicted
+++ resolved
@@ -32,37 +32,17 @@
 import sys
 from time import time
 
-<<<<<<< HEAD
-=======
-
->>>>>>> fb28f056
+
 __all__ = ('almost_equal', 'all_equal', 'all_almost_equal', 'skip_if_no_cuda',
            'Timer', 'timeit', 'ProgressBar', 'ProgressRange')
 
 
 def _places(a, b, default=5):
-<<<<<<< HEAD
 
     dtype1 = getattr(a, 'dtype', object)
     dtype2 = getattr(b, 'dtype', object)
 
     if any(dtype in [np.float32, np.complex64] for dtype in [dtype1, dtype2]):
-=======
-    try:
-        dtype1 = a.dtype
-    except AttributeError:
-        dtype1 = None
-
-    try:
-        dtype2 = b.dtype
-    except AttributeError:
-        dtype2 = None
-
-    if (dtype1 == np.float32 or
-            dtype2 == np.float32 or
-            dtype1 == np.complex64 or
-            dtype2 == np.complex64):
->>>>>>> fb28f056
         return 3
     else:
         return default
@@ -72,7 +52,6 @@
     if a is None and b is None:
         return True
 
-<<<<<<< HEAD
     if places is None:
         places = _places(a, b)
 
@@ -81,11 +60,6 @@
     try:
         complex(a)
         complex(b)
-=======
-    try:
-        a = complex(a)
-        b = complex(b)
->>>>>>> fb28f056
     except TypeError:
         return False
 
@@ -95,19 +69,10 @@
     if np.isinf(a) and np.isinf(b):
         return a == b
 
-<<<<<<< HEAD
-=======
-    if places is None:
-        places = _places(a, b)
-
-    eps = 10**-places
-
->>>>>>> fb28f056
     if abs(complex(b)) < eps:
         return abs(complex(a) - complex(b)) < eps
     else:
         return abs(a / b - 1) < eps
-
 
 
 def all_equal(iter1, iter2):
@@ -129,12 +94,7 @@
                                   fillvalue=diff_length_sentinel):
         # Verify that none of the lists has ended (then they are not the
         # same size)
-<<<<<<< HEAD
         if ip1 is diff_length_sentinel or ip2 is diff_length_sentinel:
-=======
-        if (ip1 is different_length_sentinel or
-                ip2 is different_length_sentinel):
->>>>>>> fb28f056
             return False
 
         if not all_equal(ip1, ip2):
@@ -145,11 +105,7 @@
 
 def all_almost_equal(iter1, iter2, places=None):
     # Sentinel object used to check that both iterators are the same length
-<<<<<<< HEAD
     diff_length_sentinel = object()
-=======
-    different_length_sentinel = object()
->>>>>>> fb28f056
 
     if places is None:
         places = _places(iter1, iter2, None)
@@ -167,12 +123,7 @@
                                   fillvalue=diff_length_sentinel):
         # Verify that none of the lists has ended (then they are not the
         # same size)
-<<<<<<< HEAD
         if ip1 is diff_length_sentinel or ip2 is diff_length_sentinel:
-=======
-        if (ip1 is different_length_sentinel or
-                ip2 is different_length_sentinel):
->>>>>>> fb28f056
             return False
 
         if not all_almost_equal(ip1, ip2, places):
@@ -181,7 +132,6 @@
     return True
 
 
-<<<<<<< HEAD
 def is_subdict(subdict, dict_):
     return all(item in dict_.items() for item in subdict.items())
 
@@ -209,27 +159,6 @@
     When done, it prints
 
     ``*** FAILED 1 TEST CASE(S) ***``
-=======
-skip_if_no_cuda = pytest.mark.skipif('not odl.CUDA_AVAILABLE',
-                                     reason='CUDA not available')
-
-
-class FailCounter(object):
-
-    """Counter class for the number of failures of something.
-
-    Usage
-    -----
-
-    with FailCounter() as counter:
-        # Do stuff
-
-        counter.fail()
-
-    #when done
-
-    *** FAILED 1 TEST CASE(S) ***
->>>>>>> fb28f056
     """
 
     def __init__(self, err_msg=None):
@@ -316,21 +245,13 @@
 
     Usage:
 
-<<<<<<< HEAD
     >>> progress = ProgressBar('Reading data', 10)
     \rReading data: [                              ] Starting
     >>> progress.update(4) #halfway, zero indexing
     \rReading data: [###############               ] 50.0%
-=======
-    progress = ProgressBar('Reading data', 10)
-    Reading data: [                              ] Starting
-    progress.update(4)  # halfway, zero indexing
-    Reading data: [###############               ] 50.0%
->>>>>>> fb28f056
 
     Multi-indices, from slowest to fastest:
 
-<<<<<<< HEAD
     >>> progress = ProgressBar('Reading data', 10, 10)
     \rReading data: [                              ] Starting
     >>> progress.update(9, 8)
@@ -342,19 +263,6 @@
     \rReading data: [                              ] Starting
     >>> progress.update()
     \rReading data: [                              ]  1.0%
-=======
-    progress = ProgressBar('Reading data', 10, 10)
-    Reading data: [                              ] Starting
-    progress.update(9, 8)
-    Reading data: [############################# ] 99.0%
-
-    Calling update simply moves the counter forward:
-
-    progress = ProgressBar('Reading data', 10, 10)
-    Reading data: [                              ] Starting
-    progress.update()
-    Reading data: [                              ]  1.0%
->>>>>>> fb28f056
     """
 
     def __init__(self, text='progress', *njobs):
