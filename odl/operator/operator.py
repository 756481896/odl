﻿# Copyright 2014, 2015 The ODL development group
#
# This file is part of ODL.
#
# ODL is free software: you can redistribute it and/or modify
# it under the terms of the GNU General Public License as published by
# the Free Software Foundation, either version 3 of the License, or
# (at your option) any later version.
#
# ODL is distributed in the hope that it will be useful,
# but WITHOUT ANY WARRANTY; without even the implied warranty of
# MERCHANTABILITY or FITNESS FOR A PARTICULAR PURPOSE.  See the
# GNU General Public License for more details.
#
# You should have received a copy of the GNU General Public License
# along with ODL.  If not, see <http://www.gnu.org/licenses/>.

"""Abstract mathematical operators."""

# Imports for common Python 2/3 codebase
from __future__ import print_function, division, absolute_import
from future import standard_library
standard_library.install_aliases()
from builtins import object, super

# External module imports
from functools import partial
from numbers import Number, Integral

# ODL imports
from odl.set.space import (LinearSpace, LinearSpaceVector,
                           UniversalSpace)
from odl.set.sets import Set, UniversalSet, Field


__all__ = ('Operator', 'OperatorComp', 'OperatorSum',
           'OperatorLeftScalarMult', 'OperatorRightScalarMult',
           'FunctionalLeftVectorMult',
           'OperatorLeftVectorMult', 'OperatorRightVectorMult',
           'OperatorPointwiseProduct', 'simple_operator')


def _default_call_out_of_place(op, x, **kwargs):
    """Default out-of-place evaluation.

    Parameters
    ----------
    x : ``domain`` element
        An object in the operator domain. The operator is applied
        to it.

    Returns
    -------
    out : ``range`` element
        An object in the operator range. The result of an operator
        evaluation.
    """
    out = op.range.element()
    op._call_in_place(x, out, **kwargs)
    return out


def _default_call_in_place(op, x, out, **kwargs):
    """Default in-place evaluation using ``Operator._call()``.

    Parameters
    ----------
    x : ``domain`` element
        An object in the operator domain. The operator is applied
        to it.

    out : ``range`` element
        An object in the operator range. The result of an operator
        evaluation.

    Returns
    -------
    `None`
    """
    out.assign(op._call_out_of_place(x, **kwargs))


def _signature_from_spec(func):
    """Return the signature of a python function as a string.

    Parameters
    ----------
    func : `function`
        Function whose signature to compile

    Returns
    -------
    sig : `str`
        Signature of the function
    """
    import sys
    import inspect

    py3 = (sys.version_info.major > 2)
    if py3:
        spec = inspect.getfullargspec(func)
    else:
        spec = inspect.getargspec(func)

    posargs = spec.args
    defaults = spec.defaults
    kwargs = spec.varkw if py3 else spec.keywords
    deflen = 0 if defaults is None else len(defaults)
    nodeflen = 0 if posargs is None else len(posargs) - deflen
    if nodeflen > 0:
        argstr = ', '.join(posargs[:nodeflen])
    else:
        argstr = ''

    if defaults:
        if argstr:
            argstr += ', '
        argstr += ', '.join(['{}={}'.format(arg, dval)
                             for arg, dval in zip(posargs[nodeflen:],
                                                  defaults)])
    if py3:
        kw_only = spec.kwonlyargs
        kw_only_defaults = spec.kwonlydefaults
        if argstr:
            argstr += ', '
        if kw_only:
            argstr += ', *, ' + sum('{}={}'.format(arg, dval)
                                    for arg, dval in zip(kw_only,
                                                         kw_only_defaults))
    if kwargs:
        if argstr:
            argstr += ', '
        argstr += '**{}'.format(kwargs)

    return '{}({})'.format(func.__name__, argstr)


def _dispatch_call_args(cls=None, bound_call=None, unbound_call=None,
                        attr='_call'):
    """Check the arguments of ``_call()`` or similar for conformity.

    The ``_call()`` method of :class:`Operator` is allowed to have the
    following signatures:

    Python 2 and 3:
        - ``_call(self, x)``
        - ``_call(self, vec, out)``
        - ``_call(self, x, out=None)``

    Python 3 only:
        - ``_call(self, x, *, out=None)`` (``out`` as keyword-only
          argument)

    For disambiguation, the instance name (the first argument) **must**
    be 'self'.

    The name of the ``out`` argument **must** be 'out', the second
    argument may have any name.

    Additional variable ``**kwargs`` are also allowed.

    Not allowed:
        - ``_call(self)`` -- No arguments except instance:
        - ``_call(x)`` -- 'self' missing, i.e. ``@staticmethod``
        - ``_call(cls, x)``  -- 'self' missing, i.e. ``@classmethod``
        - ``_call(self, out, x)`` -- ``out`` as second argument
        - ``_call(self, *x)`` -- Variable arguments
        - ``_call(self, x, y, out=None)`` -- more positional arguments
        - ``_call(self, x, out=False)`` -- default other than `None` for
          ``out``

    In particular, static or class methods are not allowed.

    Parameters
    ----------
    cls : `class`, optional
        The ``_call()`` method of this class is checked. If omitted,
        provide ``unbound_call`` instead to check directly.
    bound_call: `callable`, optional
        Check this bound method instead of ``cls``
    unbound_call: `callable`, optional
        Check this unbound function instead of ``cls``
    attr : `string`, optional
        Check this attribute instead of ``_call``, e.g. ``__call__``

    Returns
    -------
    has_out : `bool`
        Whether the call has an ``out`` argument
    out_is_optional : `bool`
        Whether the ``out`` argument is optional
    spec : :class:`~inspect.ArgSpec` or :class:`~inspect.FullArgSpec`
        Argument specification of the checked call function

    Raises
    ------
    ValueError
        if the signature of the function is malformed
    """

    import inspect
    import sys

    py3 = (sys.version_info.major > 2)

    py2_specs = ('_call(self, x[, **kwargs])',
                 '_call(self, x, out[, **kwargs])',
                 '_call(self, x, out=None[, **kwargs])')

    py3only_specs = ('_call(self, x, *, out=None[, **kwargs])',)

    spec_msg = "\nPossible signatures are ('[, **kwargs]' means optional):\n\n"
    spec_msg += '\n'.join(py2_specs)
    if py3:
        spec_msg += '\n' + '\n'.join(py3only_specs)
    spec_msg += '\n\nStatic or class methods are not allowed.'

    if sum(arg is not None for arg in (cls, bound_call, unbound_call)) != 1:
        raise ValueError('Exactly one object to check must be given.')

    if cls is not None:
        for parent in cls.mro():
            call = parent.__dict__.get(attr, None)
            if call is not None:
                break

        # Static and class methods are not allowed
        if isinstance(call, staticmethod):
            raise TypeError("'{}.{}' is a static method. "
                            "".format(cls.__name__, attr) + spec_msg)
        elif isinstance(call, classmethod):
            raise TypeError("'{}.{}' is a class method. "
                            "".format(cls.__name__, attr) + spec_msg)

    elif bound_call is not None:
        call = bound_call
    else:
        call = unbound_call

    if py3:
        # support kw-only args and annotations
        spec = inspect.getfullargspec(call)
        kw_only = spec.kwonlyargs
        kw_only_defaults = spec.kwonlydefaults
    else:
        spec = inspect.getargspec(call)
        kw_only = ()
        kw_only_defaults = {}

    signature = _signature_from_spec(call)
#    print(spec)

    pos_args = spec.args
    if unbound_call is not None:
        # Add 'self' to positional arg list to satisfy the checker
        pos_args.insert(0, 'self')

    pos_defaults = spec.defaults
    varargs = spec.varargs

    out_optional = False

    # Variable args are not allowed
    if varargs is not None:
        raise ValueError("Bad signature '{}': variable arguments not allowed."
                         " ".format(signature) + spec_msg)

    if len(pos_args) not in (2, 3):
        raise ValueError("Bad signature '{}'. ".format(signature) + spec_msg)

    # 'self' must be the first argument
    elif pos_args[0] != 'self':
        raise ValueError("Bad signature '{}': `self` is not the first "
                         "argument. ".format(signature) + spec_msg)

    true_pos_args = pos_args[1:]
    if len(true_pos_args) == 1:  # 'out' kw-only
        if 'out' in true_pos_args:  # 'out' positional and 'x' kw-only -> no
            raise ValueError("Bad signature '{}': `out` cannot be the only "
                             "positional argument."
                             " ".format(signature) + spec_msg)
        else:
            if len(kw_only) == 0:
                has_out = False
            elif len(kw_only) == 1:
                if 'out' not in kw_only:
                    raise ValueError(
                        "Bad signature '{}': output parameter must be called "
                        "'out', got '{}'."
                        " ".format(signature, kw_only[0]) +
                        spec_msg)
                else:
                    has_out = True
                    if kw_only_defaults['out'] is not None:
                        raise ValueError(
                            "Bad signature '{}': `out` can only default to "
                            "`None`, got '{}'."
                            " ".format(signature, kw_only_defaults['out']) +
                            spec_msg)
                    else:
                        out_optional = True
            else:
                raise ValueError("Bad signature '{}': cannot have more than 2 "
                                 "keyword-only argument."
                                 " ".format(signature) + spec_msg)

    elif len(true_pos_args) == 2:  # Both args positional
        if true_pos_args[0] == 'out':  # out must come second
            py3_txt = ' or keyword-only. ' if py3 else '. '
            raise ValueError("Bad signature '{}': `out` can only be the "
                             "second positional argument".format(signature) +
                             py3_txt + spec_msg)
        elif true_pos_args[1] != 'out':  # 'out' must be 'out'
            raise ValueError("Bad signature '{}': output parameter must "
                             "be called 'out', got '{}'."
                             " ".format(signature, true_pos_args[1]) +
                             spec_msg)
        else:
            has_out = True
            out_optional = bool(pos_defaults)
            if pos_defaults and pos_defaults[-1] is not None:
                raise ValueError("Bad signature '{}': `out` can only "
                                 "default to `None`, got '{}'."
                                 " ".format(signature, pos_defaults[-1]) +
                                 spec_msg)

    else:  # Too many positional args
        raise ValueError("Bad signature '{}': too many positional arguments."
                         " ".format(signature) + spec_msg)

    return has_out, out_optional, spec


def _indent_length(lst):
    """Calculate indentation length from a string list."""
    if len(lst) == 0:
        return 0
    else:
        return min((len(line) - len(line.lstrip())
                   for line in lst if line))


def _decompose_doc(obj):
    """Create a structured dictionary from the docstring of ``obj``.

    The dictionary contains the following entries:

        ``'indent'`` : `int`
            indentation length

    If ``obj.__doc__`` is not `None`:

        ``0`` : `dict`
            ``{'underline': '', 'lines': [<summary line>]}``

    If ``obj.__doc__`` has more than one line:

        ``1`` : `dict`
            ``{'underline': '', 'lines': [<extended summary lines>]}``

    If ``obj.__doc__`` has sections like ``'Parameters'``:

        ``'<section name>'`` : `dict`
            ``{'underline': <underline string>,
            'lines': [<section lines>]}``
    """
    sect_dict = {}
    docstring = obj.__doc__
    if docstring is None:
        return sect_dict

    # Summary line
    doclines = docstring.splitlines()
    sect_dict[0] = {'underline': '', 'lines': doclines[0]}
    if len(doclines) == 1:
        return sect_dict

    # Docstring body
    sect_dict[1] = {'underline': '', 'lines': []}
    body_lines = doclines[1:]
    indent = _indent_length(body_lines)
    sect_dict['indent'] = indent
    # Dedent - too short lines shouldn't occur, but just in case...
    body_lines = [line[indent:] if len(line) >= indent else ''
                  for line in body_lines]

    # Chars which signalize underlining
    underl_chars = ['-', '~', '=']
    underl_starts = tuple(c * 4 for c in underl_chars)

    cur_secname = 1  # start with section 1
    for line, nextline in zip(body_lines[:-1], body_lines[1:]):
        if nextline.startswith(underl_starts):
            # New dict entry
            cur_secname = line.rstrip()
            sect_dict[cur_secname] = {'underline': '', 'lines': []}
        elif line.startswith(underl_starts):
            # Save as underline string
            sect_dict[cur_secname]['underline'] = line
        else:
            # Save as regular line
            sect_dict[cur_secname]['lines'].append(line.rstrip())

    return sect_dict


def _decompose_params(lst):
    """Create a structured dictionary from the 'Parameters' line list.

    This function looks for unindented lines of the form
    ``<arg> : <type>``. It then creates an entry

        ``'<arg>'`` :
            ``{'typename': <type name>, 'lines': [<arg section lines>]}``

    in the dictionary and adds the lines until the next such line to
    the list.
    """

    def is_arg_line(line):
        # Empty or indented line
        if not line or line.startswith(' '):
            return False
        argname, sep, _ = line.partition(':')

        # No colon found or colon comes first
        if not sep or not argname:
            return False

        # True if argname is a single word, False otherwise
        return argname.strip().strip("'*").isalpha()

    arg_dict = {}
    if not lst:
        return arg_dict

    # Intro text. Shouldn't be there, but anyway...
    # Possible outro text, which shouldn't be there either, will be added
    # to the last arg section
    arg_dict[0] = {'typename': '', 'lines': []}

    cur_key = 0
    for line in lst:
        if not is_arg_line(line):
            arg_dict[cur_key]['lines'].append(line)
        else:
            argname, _, typename = line.partition(':')
            argname = argname.strip().strip("'*")
            typename = typename.strip()
            arg_dict[argname] = {'typename': typename, 'lines': []}
            cur_key = argname

    return arg_dict


def _sync_call_args(cls, sdict, attr):
    """Synchronize argument names etc. between spec and doc.

    This function reads the argument names from the signature of
    ``cls._call`` (or similar) and adapts the name of the first
    positional argument (``x``) in the doc according to the spec.
    For the ``out`` argument, the string ``', optional'`` is added
    to or removed from the type specification if necessary.
    """
    has_out, out_is_optional, spec = _dispatch_call_args(cls, attr=attr)
    specarg_names = spec.args.remove('self')
    if spec.keywords is not None:
        specarg_names.append(spec.keywords)

    docarg_dict = _decompose_params(sdict['Parameters']['lines'])
    docarg_names = docarg_dict.keys().remove(0)

    wrong_args = [darg for darg in docarg_names if darg not in specarg_names]

    if len(wrong_args) > 1:
        raise ValueError('arguments {} not in function spec of {}. Cannot '
                         'resolve ambiguity.'.format(wrong_args,
                                                     getattr(cls, attr)))

    missing_args = [sarg for sarg in specarg_names if sarg not in docarg_names]

    # TODO: continue here


def _compile_call_dict(cls):

    # TODO: this is out of date

    # From class _call: get doc dict, spec, out and kwargs info
    sdict = _decompose_doc(cls._call)
    has_out, out_optional, spec = _dispatch_call_args(cls)

    # From Operator.__call__: get doc dict and out & kwargs index
    std_dict = _decompose_doc(Operator.__call__)
    std_out_idx, std_out_end_idx = out_info(std_dict)[:2]

    new_dict = {sec: {'underline': '', 'lines': []} for sec in sdict.keys()}
    new_dict['Parameters'] = {'underline': sdict['Parameters']['underline'],
                              'lines': []}

    if 'Parameters' in sdict:
        # Get lines dealing with parameter explanations
        param_lines = sdict['Parameters']['lines']
        std_param_lines = std_dict['Parameters']['lines']
        out_idx, out_end_idx, doc_has_out, doc_out_optional = out_info(sdict)
        doc_has_kwargs = has_kwargs(sdict)

        if len(param_lines) == 0 or out_idx == 0:
            # Need to add section on first argument, get its name
            x_name = spec.args[0]

            # Replace each citation of 'x' in the std doc with the new name
            for sec in std_dict:
                for i, line in enumerate(std_dict[sec]['lines']):
                    line = line.replace("'x'", "'{}'".format(x_name))
                    line = line.replace("``x``", "``{}``".format(x_name))
                    line = line.replace("(x)", "({})".format(x_name))
                    std_dict[sec]['lines'][i] = line

            # Add the section on 'x' with 'x' replaced
            x_defline = x_name + std_param_lines[0].lstrip("'`x'")
            new_dict['Parameters']['lines'].append(x_defline)
            for line in std_dict['Parameters']['lines'][:std_out_idx]:
                new_dict['Parameters']['lines'].append(line)

        elif has_out and not doc_has_out:
            # Need to add doc on 'out'
            out_defline = std_dict['Parameters']['lines'][std_out_idx]

            if out_optional:
                out_defline += ', optional'
            new_dict['Parameters']['lines'].append(out_defline)

            for line in std_dict['Parameters']['lines'][std_out_idx + 1:
                                                        std_out_end_idx]:
                new_dict['Parameters']['lines'].append(line)

        elif has_out and doc_has_out:
            # Can just add doc on 'out'
            for line in sdict['Parameters']['lines'][out_idx:out_end_idx]:
                new_dict['Parameters']['lines'].append(line)

        else:
            # Should not happen
            raise ValueError("'out section in doc but no 'out' parameter.'")

        has_kwargs = spec.keywords is not None
        if has_kwargs and not doc_has_kwargs:
            # Need to add doc on kwargs
            pass


class Operator(object):

    """Abstract operator.

    **Abstract attributes and methods**

    `Operator` is an **abstract** class, i.e. it can only be
    subclassed, not used directly.

    Any subclass of `Operator` **must** have the following
    attributes:

    ``domain`` : `Set`
        The set of elements this operator can be applied to

    ``range`` : `Set`
        The set this operator maps to

    It is **highly** recommended to call
    ``super().__init__(dom, ran)`` (Note: add
    ``from builtins import super`` in Python 2) in the ``__init__()``
    method of any subclass, where ``dom`` and ``ran`` are the arguments
    specifying domain and range of the new
    operator. In that case, the attributes `Operator.domain` and
    `Operator.range` are automatically provided by
    `Operator`.

    In addition, any subclass **must** implement **at least one** of the
    methods ``_apply()`` and ``_call()``, which are explained in the
    following.

    **In-place evaluation:** ``_apply()``

    In-place evaluation means that the operator is applied, and the
    result is written to an existing element provided as an additional
    argument. In this case, a subclass has to implement the method

        ``_apply(self, x, out)  <==>  out <-- operator(x)``

    **Parameters:**

    x : `Operator.domain` element
        An object in the operator domain to which the operator is
        applied.

    out : `Operator.range` element
        An object in the operator range to which the result of the
        operator evaluation is written.

    **Returns:**

    `None`

    **Out-of-place evaluation:** ``_call()``

    Out-of-place evaluation means that the operator is applied,
    and the result is written to a **new** element which is returned.
    In this case, a subclass has to implement the method

        ``_call(self, x)  <==>  operator(x)``

    **Parameters:**

    x : `Operator.domain` element
        An object in the operator domain to which the operator is
        applied.

    out : `Operator.range` element
        An object in the operator range to which the result of the
        operator evaluation is written.

    Notes
    -----
    If not both ``_apply()`` and ``_call()`` are implemented and the
    `Operator.range` is a `LinearSpace`, a default
    implementation of the respective other is provided.
    """

    def __new__(cls, *args, **kwargs):
        """Create a new instance."""
        instance = super().__new__(cls)

        call_has_out, call_out_optional, _ = _dispatch_call_args(cls)
        # print('In {}: '.format(cls.__name__))
        # print('has out: ', call_has_out)
        # print('out optional: ', call_out_optional)
        instance._call_has_out = call_has_out
        instance._call_out_optional = call_out_optional
        if not call_has_out:
            # Out-of-place _call
            instance._call_in_place = partial(_default_call_in_place,
                                              instance)
            instance._call_out_of_place = instance._call
        elif call_out_optional:
            # Dual-use _call
            instance._call_in_place = instance._call
            instance._call_out_of_place = instance._call
        else:
            # In-place only _call
            instance._call_in_place = instance._call
            instance._call_out_of_place = partial(_default_call_out_of_place,
                                                  instance)

        return instance

    def __init__(self, domain, range, linear=False):
        """Initialize a new instance.

        Parameters
        ----------
        domain : `Set`
            The domain of this operator, i.e., the set of elements to
            which this operator can be applied
        range : `Set`
            The range of this operator, i.e., the set this operator
            maps to
        linear : bool
            If `True`, the operator is considered as linear. In this
            case, `domain` and `range` have to be instances of
            `LinearSpace`, `RealNumbers` or `ComplexNumbers`.
        """
        if not isinstance(domain, Set):
            raise TypeError('domain {!r} is not a `Set` instance.'
                            ''.format(domain))
        if not isinstance(range, Set):
            raise TypeError('range {!r} is not a `Set` instance.'
                            ''.format(range))

        self._domain = domain
        self._range = range
        self._is_linear = bool(linear)
        self._is_functional = isinstance(range, Field)

        # Mandatory out makees no sense for functionals
        if (self._is_functional and self._call_has_out and
                not self._call_out_optional):
            raise ValueError('mandatory `out` parameter not allowed for '
                             'functionals.')

        if self.is_linear:
            if not isinstance(domain, (LinearSpace, Field)):
                raise TypeError('domain {!r} not a `LinearSpace` or `Field` '
                                'instance.'.format(domain))
            if not isinstance(range, (LinearSpace, Field)):
                raise TypeError('range {!r} not a `LinearSpace` or `Field` '
                                'instance.'.format(range))

    def _call(self, *args, **kwargs):
        """Raw evaluation method. Needs to be overridden by subclasses."""
        raise NotImplementedError

    @property
    def domain(self):
        """The domain of this operator."""
        return self._domain

    @property
    def range(self):
        """The range of this operator."""
        return self._range

    @property
    def is_linear(self):
        """`True` if this operator is linear."""
        return self._is_linear

    @property
    def is_functional(self):
        """`True` if the this operator's range is a `Field`."""
        return self._is_functional

    @property
    def adjoint(self):
        """The operator adjoint."""
        raise NotImplementedError('adjoint not implemented for operator {!r}.'
                                  ''.format(self))

    def derivative(self, point):
        """Return the operator derivative at ``point``."""
        if self.is_linear:
            return self
        else:
            raise NotImplementedError('derivative not implemented for operator'
                                      ' {!r}'.format(self))

    @property
    def inverse(self):
        """Return the operator inverse."""
        raise NotImplementedError('inverse not implemented for operator '
                                  '{!r}'.format(self))

    # Implicitly defined operators
<<<<<<< HEAD
    def __call__(self, x, out=None, **kwargs):
        """``op.__call__(x) <==> op(x)``.
=======
    def __call__(self, x, out=None, *args, **kwargs):
        """Return ``op(x)``.
>>>>>>> 058698a2

        Implementation of the call pattern ``op(x)`` with the private
        ``_call()`` method and added error checking.

        Parameters
        ----------
        x : `Operator.domain` element
            An object in the operator domain to which the operator is
            applied. The object is treated as immutable, hence it is
            not modified during evaluation.
        out : `Operator.range` element, optional
            An object in the operator range to which the result of the
            operator evaluation is written. The result is independent
            of the initial state of this object.
        **kwargs : Further arguments to the function, optional

        Returns
        -------
        elem : `Operator.range` element
            An object in the operator range, the result of the operator
            evaluation. It is identical to ``out`` if provided.

        Examples
        --------
        >>> from odl import Rn, ScalingOperator
        >>> rn = Rn(3)
        >>> op = ScalingOperator(rn, 2.0)
        >>> x = rn.element([1, 2, 3])

        Out-of-place evaluation:

        >>> op(x)
        Rn(3).element([2.0, 4.0, 6.0])

        In-place evaluation:

        >>> y = rn.element()
        >>> op(x, out=y)
        Rn(3).element([2.0, 4.0, 6.0])
        >>> y
        Rn(3).element([2.0, 4.0, 6.0])
        """
        if x not in self.domain:
            try:
                x = self.domain.element(x)
            except (TypeError, ValueError):
                raise TypeError('unable to cast {!r} to an element of '
                                'the domain {}.'.format(x, self.domain))

        if out is not None:  # In-place evaluation
            if out not in self.range:
                raise TypeError('output {!r} not an element of the range {!r} '
                                'of {!r}.'
                                ''.format(out, self.range, self))

            if self.is_functional:
                raise TypeError('`out` parameter cannot be used '
                                'when range is a field')

            self._call_in_place(x, out=out, **kwargs)
            return out

        else:  # Out-of-place evaluation
            result = self._call_out_of_place(x, **kwargs)

            if result not in self.range:
                try:
                    result = self.range.element(result)
                except (TypeError, ValueError):
                    raise TypeError('unable to cast {!r} to an element of '
                                    'the range {}.'.format(result, self.range))
            return result

    def __add__(self, other):
        """Return ``self + other``."""
        return OperatorSum(self, other)

    def __sub__(self, other):
        """Return ``self - other``."""
        return OperatorSum(self, -1 * other)

    def __mul__(self, other):
        """Return ``self * other``.

        If ``other`` is an operator, this corresponds to
        operator composition:

            ``op1 * op2 <==> (x --> op1(op2(x))``

        If ``other`` is a scalar, this corresponds to right
        multiplication of scalars with operators:

            ``op * scalar <==> (x --> op(scalar * x))``

        If ``other`` is a vector, this corresponds to right
        multiplication of vectors with operators:

            ``op * vector <==> (x --> op(vector * x))``

        Note that left and right multiplications are generally
        different.

        Parameters
        ----------
        other : {`Operator`, `LinearSpaceVector`, scalar}
            `Operator`:
                The `Operator.domain` of ``other`` must match this
                operator's `Operator.range`.

            `LinearSpaceVector`:
                ``other`` must be an element of this operator's
                `Operator.domain`.

            scalar:
                The `Operator.domain` of this operator must be a
                `LinearSpace` and ``other`` must be an
                element of the ``field`` of this operator's
                `Operator.domain`.

        Returns
        -------
        mul : `Operator`
            The multiplication operator.

            If ``other`` is an operator, ``mul`` is an
            `OperatorComp`.

            If ``other`` is a scalar, ``mul`` is an
            `OperatorRightScalarMult`.

            If ``other`` is a vector, ``mul`` is an
            `OperatorRightVectorMult`.

        Examples
        --------
        >>> from odl import Rn, IdentityOperator
        >>> rn = Rn(3)
        >>> op = IdentityOperator(rn)
        >>> x = rn.element([1, 2, 3])
        >>> op(x)
        Rn(3).element([1.0, 2.0, 3.0])
        >>> Scaled = op * 3
        >>> Scaled(x)
        Rn(3).element([3.0, 6.0, 9.0])
        """
        if isinstance(other, Operator):
            return OperatorComp(self, other)
        elif isinstance(other, Number):
            # Left multiplication is more efficient, so we can use this in the
            # case of linear operator.
            if self.is_linear:
                return OperatorLeftScalarMult(self, other)
            else:
                return OperatorRightScalarMult(self, other)
        elif isinstance(other, LinearSpaceVector) and other in self.domain:
            return OperatorRightVectorMult(self, other.copy())
        else:
            return NotImplemented

    def __matmul__(self, other):
        """Return ``self @ other``.

        See `Operator.__mul__`
        """
        return self.__mul__(other)

    def __rmul__(self, other):
        """Return ``other * self``.

        If ``other`` is an `Operator`, this corresponds to
        operator composition:

        ``op1 * op2 <==> (x --> op1(op2(x)))``

        If ``other`` is a scalar, this corresponds to left
        multiplication of scalars with operators:

        ``scalar * op <==> (x --> scalar * op(x))``

        If ``other`` is a vector, this corresponds to left
        multiplication of vector with operators:

        ``vector * op <==> (x --> vector * op(x))``

        Note that left and right multiplications are generally
        different.

        Parameters
        ----------
        other : {`Operator`, `LinearSpaceVector`, scalar}
            `Operator`:
                The `Operator.range` of ``other`` must match this
                operator's `Operator.domain`

            `LinearSpaceVector`:
                ``other`` must be an element of `Operator.range`.

            scalar:
                `Operator.range` must be a
                `LinearSpace` and ``other`` must be an
                element of ``self.range.field``.

        Returns
        -------
        mul : `Operator`
            The multiplication operator.

            If ``other`` is an operator, ``mul`` is an
            `OperatorComp`.

            If ``other`` is a scalar, ``mul`` is an
            `OperatorLeftScalarMult`.

            If ``other`` is a vector, ``mul`` is an
            `OperatorLeftVectorMult`.

        Examples
        --------
        >>> from odl import Rn, IdentityOperator
        >>> rn = Rn(3)
        >>> op = IdentityOperator(rn)
        >>> x = rn.element([1, 2, 3])
        >>> op(x)
        Rn(3).element([1.0, 2.0, 3.0])
        >>> Scaled = 3 * op
        >>> Scaled(x)
        Rn(3).element([3.0, 6.0, 9.0])
        """
        if isinstance(other, Operator):
            return OperatorComp(other, self)
        elif isinstance(other, Number):
            return OperatorLeftScalarMult(self, other)
        elif other in self.range:
            return OperatorLeftVectorMult(self, other.copy())
        elif (isinstance(other, LinearSpaceVector) and
              other.space.field == self.range):
            return FunctionalLeftVectorMult(self, other.copy())
        else:
            return NotImplemented

    def __rmatmul__(self, other):
        """Return ``other @ op``.

        See `Operator.__rmul__`
        """
        return self.__rmul__(other)

    def __pow__(self, n):
        """Return ``op**s``.

        This corresponds to the power of an operator:

        ``op ** 1 <==> (x --> op(x))``
        ``op ** 2 <==> (x --> op(op(x)))``
        ``op ** 3 <==> (x --> op(op(op(x))))``
        ...

        Parameters
        ----------
        n : positive `int`
            The power the operator should be taken to.

        Returns
        -------
        pow : `Operator`
            The power of this operator. If ``n == 1``, ``pow`` is
            this operator, for ``n > 1``, a `OperatorComp`

        Examples
        --------
        >>> from odl import Rn, ScalingOperator
        >>> rn = Rn(3)
        >>> op = ScalingOperator(rn, 3)
        >>> x = rn.element([1, 2, 3])
        >>> op(x)
        Rn(3).element([3.0, 6.0, 9.0])
        >>> squared = op**2
        >>> squared(x)
        Rn(3).element([9.0, 18.0, 27.0])
        >>> squared = op**3
        >>> squared(x)
        Rn(3).element([27.0, 54.0, 81.0])
        """
        if isinstance(n, Integral) and n > 0:
            op = self
            while n > 1:
                op = OperatorComp(self, op)
                n -= 1
            return op
        else:
            return NotImplemented

    def __truediv__(self, other):
        """Return ``self / other``.

        If ``other`` is a scalar, this corresponds to right
        division of operators with scalars:

        ``op / scalar <==> (x --> op(x / scalar))``

        Parameters
        ----------
        other : scalar
            If `Operator.range` is a `LinearSpace`,
            ``scalar`` must be an element of this operator's
            ``field``.

        Returns
        -------
        rmul : `OperatorRightScalarMult`
            The 'divided' operator.

        Examples
        --------
        >>> from odl import Rn, IdentityOperator
        >>> rn = Rn(3)
        >>> op = IdentityOperator(rn)
        >>> x = rn.element([3, 6, 9])
        >>> op(x)
        Rn(3).element([3.0, 6.0, 9.0])
        >>> Scaled = op / 3.0
        >>> Scaled(x)
        Rn(3).element([1.0, 2.0, 3.0])
        """
        if isinstance(other, Number):
            return OperatorRightScalarMult(self, 1.0 / other)
        else:
            return NotImplemented

    def __neg__(self):
        """Return ``-self``."""
        return -1 * self

    def __pos__(self):
        """Return ``+op``.

        The operator itself.
        """
        return self

    def __repr__(self):
        """Return ``repr(self)``.

        The default `repr` implementation. Should be overridden by
        subclasses.
        """
        return '{}: {!r} -> {!r}'.format(self.__class__.__name__, self.domain,
                                         self.range)

    def __str__(self):
        """Return ``str(self)``.

        The default `str` implementation. Should be overridden by
        subclasses.
        """
        return self.__class__.__name__

    # Give a `Operator` a higher priority than any NumPy array type. This
    # forces the usage of `__op__` of `Operator` if the other operand
    # is a NumPy object (applies also to scalars!).
    # Set higher than LinearSpaceVector.__array_priority__ to handle mult with
    # vector properly
    __array_priority__ = 2000000.0


class OperatorSum(Operator):

    """Expression type for the sum of operators.

    ``OperatorSum(op1, op2) <==> (x --> op1(x) + op2(x))``

    The sum is only well-defined for `Operator` instances where
    `Operator.range` is a `LinearSpace`.

    """

    # pylint: disable=abstract-method
    def __init__(self, op1, op2, tmp_ran=None, tmp_dom=None):
        """Initialize a new instance.

        Parameters
        ----------
        op1 : `Operator`
            The first summand. Its `Operator.range` must be a
            `LinearSpace` or `Field`.
        op2 : `Operator`
            The second summand. Must have the same
            `Operator.domain` and `Operator.range` as
            ``op1``.
        tmp_ran : `Operator.range` element, optional
            Used to avoid the creation of a temporary when applying the
            operator.
        tmp_dom : `Operator.domain` element, optional
            Used to avoid the creation of a temporary when applying the
            operator adjoint.
        """
        if op1.range != op2.range:
            raise TypeError('operator ranges {!r} and {!r} do not match.'
                            ''.format(op1.range, op2.range))
        if not isinstance(op1.range, (LinearSpace, Field)):
            raise TypeError('range {!r} not a `LinearSpace` or `Field` '
                            'instance.'.format(op1.range))
        if op1.domain != op2.domain:
            raise TypeError('operator domains {!r} and {!r} do not match.'
                            ''.format(op1.domain, op2.domain))

        if tmp_ran is not None and tmp_ran not in op1.range:
            raise TypeError('tmp_ran {!r} not an element of the operator '
                            'range {!r}.'.format(tmp_ran, op1.range))
        if tmp_dom is not None and tmp_dom not in op1.domain:
            raise TypeError('tmp_dom {!r} not an element of the operator '
                            'domain {!r}.'.format(tmp_dom, op1.domain))

        super().__init__(op1.domain, op1.range,
                         linear=op1.is_linear and op2.is_linear)
        self._op1 = op1
        self._op2 = op2
        self._tmp_ran = tmp_ran
        self._tmp_dom = tmp_dom

<<<<<<< HEAD
    def _call(self, x, out=None):
        """``op._call(x, out) <==> out <-- op(x)``.
=======
    def _apply(self, x, out):
        """Implement ``op(x, out=out)``.
>>>>>>> 058698a2

        Examples
        --------
        >>> from odl import Rn, IdentityOperator
        >>> r3 = Rn(3)
        >>> op = IdentityOperator(r3)
        >>> x = r3.element([1, 2, 3])
        >>> out = r3.element()
        >>> OperatorSum(op, op)(x, out)  # In place, returns out
        Rn(3).element([2.0, 4.0, 6.0])
        >>> out
        Rn(3).element([2.0, 4.0, 6.0])
<<<<<<< HEAD
        >>> OperatorSum(op, op)(x)  # In place, returns out
=======
        """
        # pylint: disable=protected-access
        tmp = (self._tmp_ran if self._tmp_ran is not None
               else self.range.element())
        self._op1._apply(x, out)
        self._op2._apply(x, tmp)
        out += tmp

    def _call(self, x):
        """Return ``op(x)``.

        Examples
        --------
        >>> from odl import Rn, ScalingOperator
        >>> r3 = Rn(3)
        >>> A = ScalingOperator(r3, 3.0)
        >>> B = ScalingOperator(r3, -1.0)
        >>> C = OperatorSum(A, B)
        >>> C(r3.element([1, 2, 3]))
>>>>>>> 058698a2
        Rn(3).element([2.0, 4.0, 6.0])
        """
        if out is None:
            return self._op1(x) + self._op2(x)
        else:
            tmp = (self._tmp_ran if self._tmp_ran is not None
                   else self.range.element())
            self._op1(x, out=out)
            self._op2(x, out=tmp)
            out += tmp

    def derivative(self, x):
        """Return the operator derivative at ``x``.

        # TODO: finish doc

        The derivative of a sum of two operators is equal to the sum of
        the derivatives.
        """
        return OperatorSum(self._op1.derivative(x), self._op2.derivative(x))

    @property
    def adjoint(self):
        """The operator adjoint.

        The adjoint of the operator sum is the sum of the operator
        adjoints:

        ``OperatorSum(op1, op2).adjoint ==
        OperatorSum(op1.adjoint, op2.adjoint)``
        """
        if not self.is_linear:
            raise NotImplementedError('Nonlinear operators have no adjoint')

        return OperatorSum(self._op1.adjoint, self._op2.adjoint,
                           self._tmp_dom, self._tmp_ran)

    def __repr__(self):
        """Return ``repr(self)``."""
        return '{}({!r}, {!r})'.format(self.__class__.__name__,
                                       self._op1, self._op2)

    def __str__(self):
        """Return ``str(self)``."""
        return '({} + {})'.format(self._op1, self._op2)


class OperatorComp(Operator):

    """Expression type for the composition of operators.

    ``OperatorComp(left, right) <==> (x --> left(right(x)))``

    The composition is only well-defined if
    ``left.domain == right.range``.
    """

    def __init__(self, left, right, tmp=None):
        """Initialize a new `OperatorComp` instance.

        Parameters
        ----------
        left : `Operator`
            The left ("outer") operator
        right : `Operator`
            The right ("inner") operator. Its range must coincide with the
            domain of ``left``.
        tmp : element of the range of ``right``, optional
            Used to avoid the creation of a temporary when applying the
            operator.
        """
        if right.range != left.domain:
            raise TypeError('range {!r} of the right operator {!r} not equal '
                            'to the domain {!r} of the left operator {!r}.'
                            ''.format(right.range, right,
                                      left.domain, left))

        if tmp is not None and tmp not in left.domain:
            raise TypeError('temporary {!r} not an element of the left '
                            'operator domain {!r}.'.format(tmp, left.domain))

        super().__init__(right.domain, left.range,
                         linear=left.is_linear and right.is_linear)
        self._left = left
        self._right = right
        self._tmp = tmp

<<<<<<< HEAD
    def _call(self, x, out=None):
        """``op._call(x, out) <==> out <-- op(x)``."""
        if out is None:
            return self._left(self._right(x))
        else:
            tmp = (self._tmp if self._tmp is not None
                   else self._right.range.element())
            self._right(x, out=tmp)
            return self._left(tmp, out=out)
=======
    def _apply(self, x, out):
        """Implement ``op(x, out=out)``."""
        # pylint: disable=protected-access
        tmp = (self._tmp if self._tmp is not None
               else self._right.range.element())
        self._right._apply(x, tmp)
        self._left._apply(tmp, out)

    def _call(self, x):
        """Return ``op(x)``."""
        # pylint: disable=protected-access
        return self._left._call(self._right._call(x))
>>>>>>> 058698a2

    @property
    def inverse(self):
        """The operator inverse.

        The inverse of the operator composition is the composition of
        the inverses in reverse order:

        ``OperatorComp(left, right).inverse ==``
        ``OperatorComp(right.inverse, left.inverse)``
        """
        return OperatorComp(self._right.inverse, self._left.inverse, self._tmp)

    def derivative(self, point):
        """Return the operator derivative.

        The derivative of the operator composition follows the chain
        rule:

        ``OperatorComp(left, right).derivative(point) ==
        OperatorComp(left.derivative(right(point)), right.derivative(point))``
        """
        left_deriv = self._left.derivative(self._right(point))
        right_deriv = self._right.derivative(point)

        return OperatorComp(left_deriv, right_deriv)

    @property
    def adjoint(self):
        """The operator adjoint.

        The adjoint of the operator composition is the composition of
        the operator adjoints in reverse order:

        ``OperatorComp(left, right).adjoint ==
        OperatorComp(right.adjoint, left.adjoint)``
        """
        if not self.is_linear:
            raise NotImplementedError('Nonlinear operators have no adjoint')

        return OperatorComp(self._right.adjoint, self._left.adjoint,
                            self._tmp)

    def __repr__(self):
        """Return ``repr(self)``."""
        return '{}({!r}, {!r})'.format(self.__class__.__name__,
                                       self._left, self._right)

    def __str__(self):
        """Return ``str(self)``."""
        return '{} o {}'.format(self._left, self._right)


class OperatorPointwiseProduct(Operator):

    """Expression type for the pointwise operator mulitplication.

    ``OperatorPointwiseProduct(op1, op2) <==> (x --> op1(x) * op2(x))``
    """

    # pylint: disable=abstract-method
    def __init__(self, op1, op2):
        """Initialize a new instance.

        Parameters
        ----------
        op1 : `Operator`
            The first factor
        op2 : `Operator`
            The second factor. Must have the same domain and range as
            ``op1``.
        """
        if op1.range != op2.range:
            raise TypeError('operator ranges {!r} and {!r} do not match.'
                            ''.format(op1.range, op2.range))
        if not isinstance(op1.range, (LinearSpace, Field)):
            raise TypeError('range {!r} not a `LinearSpace` or `Field` '
                            'instance.'.format(op1.range))
        if op1.domain != op2.domain:
            raise TypeError('operator domains {!r} and {!r} do not match.'
                            ''.format(op1.domain, op2.domain))

        super().__init__(op1.domain, op1.range, linear=False)
        self._op1 = op1
        self._op2 = op2

<<<<<<< HEAD
    def _call(self, x, out=None):
        """``op._call(x, out) <==> out <-- op(x)``."""
        if out is None:
            return self._op1(x) * self._op2(x)
        else:
            tmp = self._op2.range.element()
            self._op1(x, out=out)
            self._op2(x, out=tmp)
            out *= tmp
=======
    def _apply(self, x, out):
        """Implement ``op(x, out=out)``."""
        # pylint: disable=protected-access
        tmp = self._op2.range.element()
        self._op1._apply(x, out)
        self._op2._apply(x, tmp)
        out *= tmp

    def _call(self, x):
        """Return ``op(x)``."""
        # pylint: disable=protected-access
        return self._op1._call(x) * self._op2._call(x)
>>>>>>> 058698a2

    def __repr__(self):
        """Return ``repr(self)``."""
        return '{}({!r}, {!r})'.format(self.__class__.__name__,
                                       self._op1, self._op2)

    def __str__(self):
        """Return ``str(self)``."""
        return '{} * {}'.format(self._op1, self._op2)


class OperatorLeftScalarMult(Operator):

    """Expression type for the operator left scalar multiplication.

    ``OperatorLeftScalarMult(op, scalar) <==> (x --> scalar * op(x))``

    The scalar multiplication is well-defined only if ``op.range`` is
    a `LinearSpace`.
    """

    def __init__(self, op, scalar):
        """Initialize a new `OperatorLeftScalarMult` instance.

        Parameters
        ----------
        op : `Operator`
            The range of ``op`` must be a `LinearSpace`
            or `Field`.
        scalar : ``op.range.field`` element
            A real or complex number, depending on the field of
            the range.
        """
        if not isinstance(op.range, (LinearSpace, Field)):
            raise TypeError('range {!r} not a `LinearSpace` or `Field` '
                            'instance.'.format(op.range))

        if scalar not in op.range.field:
            raise TypeError('scalar {!r} not in the field {!r} of the '
                            'operator range {!r}.'
                            ''.format(scalar, op.range.field, op.range))

        super().__init__(op.domain, op.range, linear=op.is_linear)
        self._op = op
        self._scalar = scalar

<<<<<<< HEAD
    def _call(self, x, out=None):
        """``op._call(x, out) <==> out <-- op(x)``."""
        if out is None:
            return self._scalar * self._op(x)
        else:
            self._op(x, out=out)
            out *= self._scalar
=======
    def _call(self, x):
        """Return Return ``op(x)``."""
        # pylint: disable=protected-access
        return self._scalar * self._op._call(x)

    def _apply(self, x, out):
        """Implement ``op(x, out=out)``."""
        # pylint: disable=protected-access
        self._op._apply(x, out)
        out *= self._scalar
>>>>>>> 058698a2

    @property
    def inverse(self):
        """The inverse operator.

        The inverse of ``scalar * op`` is given by
        ``op.inverse * 1/scalar`` if ``scalar != 0``. If ``scalar == 0``,
        the inverse is not defined.

        ``OperatorLeftScalarMult(op, scalar).inverse <==>``
        ``OperatorRightScalarMult(op.inverse, 1.0/scalar)``
        """
        if self.scalar == 0.0:
            raise ZeroDivisionError('{} not invertible.'.format(self))
        return OperatorLeftScalarMult(self._op.inverse, 1.0 / self._scalar)

    def derivative(self, x):
        """Return the derivative at ``x``.

        Left scalar multiplication and derivative are commutative:

        ``OperatorLeftScalarMult(op, scalar).derivative(x) <==>``
        ``OperatorLeftScalarMult(op.derivative(x), scalar)``

        See also
        --------
        OperatorLeftScalarMult : the result
        """
        return OperatorLeftScalarMult(self._op.derivative(x), self._scalar)

    @property
    def adjoint(self):
        """The operator adjoint.

        The adjoint of the operator scalar multiplication is the
        scalar multiplication of the operator adjoint:

        ``OperatorLeftScalarMult(op, scalar).adjoint ==``
        ``OperatorLeftScalarMult(op.adjoint, scalar)``
        """

        if not self.is_linear:
            raise NotImplementedError('Nonlinear operators have no adjoint')

        return OperatorRightScalarMult(self._op.adjoint,
                                       self._scalar.conjugate())

    def __repr__(self):
        """Return ``repr(self)``."""
        return '{}({!r}, {!r})'.format(self.__class__.__name__,
                                       self._op, self._scalar)

    def __str__(self):
        """Return ``str(self)``."""
        return '{} * {}'.format(self._scalar, self._op)


class OperatorRightScalarMult(Operator):

    """Expression type for the operator right scalar multiplication.

    ``OperatorRightScalarMult(op, scalar) <==> (x --> op(scalar * x))``

    The scalar multiplication is well-defined only if ``op.domain`` is
    a `LinearSpace`.
    """

    def __init__(self, op, scalar, tmp=None):
        """Initialize a new `OperatorLeftScalarMult` instance.

        Parameters
        ----------
        op : `Operator`
            The domain of ``op`` must be a `LinearSpace` or
            `Field`.
        scalar : ``op.range.field`` element
            A real or complex number, depending on the field of
            the operator domain.
        tmp : domain element, optional
            Used to avoid the creation of a temporary when applying the
            operator.
        """
        if not isinstance(op.domain, (LinearSpace, Field)):
            raise TypeError('domain {!r} not a `LinearSpace` or `Field` '
                            'instance.'.format(op.domain))

        if scalar not in op.domain.field:
            raise TypeError('scalar {!r} not in the field {!r} of the '
                            'operator domain {!r}.'
                            ''.format(scalar, op.domain.field, op.domain))

        if tmp is not None and tmp not in op.domain:
            raise TypeError('temporary {!r} not an element of the '
                            'operator domain {!r}.'.format(tmp, op.domain))

        super().__init__(op.domain, op.range, op.is_linear)
        self._op = op
        self._scalar = scalar
        self._tmp = tmp

<<<<<<< HEAD
    def _call(self, x, out=None):
        """``op._call(x, out) <==> out <-- op(x)``."""
        if out is None:
            return self._op(self._scalar * x)
        else:
            tmp = self._tmp if self._tmp is not None else self.domain.element()
            tmp.lincomb(self._scalar, x)
            self._op(tmp, out=out)
=======
    def _call(self, x):
        """Return ``self(x)``."""
        # pylint: disable=protected-access
        return self._op._call(self._scalar * x)

    def _apply(self, x, out):
        """Implement ``self(x, out=out)``."""
        # pylint: disable=protected-access
        tmp = self._tmp if self._tmp is not None else self.domain.element()
        tmp.lincomb(self._scalar, x)
        self._op._apply(tmp, out)
>>>>>>> 058698a2

    @property
    def inverse(self):
        """The inverse operator.

        The inverse of ``op * scalar`` is given by
        ``1/scalar * op.inverse`` if ``scalar != 0``. If ``scalar == 0``,
        the inverse is not defined.

        ``OperatorRightScalarMult(op, scalar).inverse <==>``
        ``OperatorLeftScalarMult(op.inverse, 1.0/scalar)``
        """
        if self.scalar == 0.0:
            raise ZeroDivisionError('{} not invertible.'.format(self))

        return OperatorLeftScalarMult(self._op.inverse, 1.0 / self._scalar)

    def derivative(self, x):
        """Return the derivative at ``x``.

        The derivative of the right scalar operator multiplication
        follows the chain rule:

        ``OperatorRightScalarMult(op, scalar).derivative(x) <==>``
        ``OperatorLeftScalarMult(op.derivative(scalar * x), scalar)``
        """
        return OperatorLeftScalarMult(self._op.derivative(self._scalar * x),
                                      self._scalar)

    @property
    def adjoint(self):
        """The operator adjoint.

        The adjoint of the operator scalar multiplication is the
        scalar multiplication of the operator adjoint:

        ``OperatorLeftScalarMult(op, scalar).adjoint ==``
        ``OperatorLeftScalarMult(op.adjoint, scalar)``
        """

        if not self.is_linear:
            raise NotImplementedError('Nonlinear operators have no adjoint')

        return OperatorRightScalarMult(self._op.adjoint,
                                       self._scalar.conjugate())

    def __repr__(self):
        """Return ``repr(self)``."""
        return '{}({!r}, {!r})'.format(self.__class__.__name__,
                                       self._op, self._scalar)

    def __str__(self):
        """Return ``str(self)``."""
        return '{} * {}'.format(self._op, self._scalar)


class FunctionalLeftVectorMult(Operator):

    """Expression type for the functional left vector multiplication.

    A functional is a `Operator` whose `Operator.range` is
    a `Field`.

    ``FunctionalLeftVectorMult(op, vector)(x) <==> vector * op(x)``
    """
    # TODO: improve doc, not comprehensible

    def __init__(self, op, vector):
        """Initialize a new instance.

        Parameters
        ----------
        op : `Operator`
            The range of ``op`` must be a `Field`.
        vector : `LinearSpaceVector`
            The vector to multiply by. its space's
            `LinearSpace.field` must be the same as
            ``op.range``
        """
        if not isinstance(vector, LinearSpaceVector):
            raise TypeError('Vector {!r} not is not a LinearSpaceVector'
                            ''.format(vector))

        if op.range != vector.space.field:
            raise TypeError('range {!r} not is not vector.space.field {!r}'
                            ''.format(op.range, vector.space.field))

        super().__init__(op.domain, vector.space, linear=op.is_linear)
        self._op = op
        self._vector = vector

<<<<<<< HEAD
    def _call(self, x, out=None):
        """``op._call(x, out) <==> out <-- op(x)``."""
        if out is None:
            return self._op(x) * self._vector
        else:
            scalar = self._op(x)
            out.lincomb(scalar, self._vector)
=======
    def _call(self, x):
        """Return ``op(x)``."""
        # pylint: disable=protected-access
        return self._vector * self._op._call(x)

    def _apply(self, x, out):
        """Implement ``op(x, out=out)``."""
        # pylint: disable=protected-access
        scalar = self._op._call(x)
        out.lincomb(scalar, self._vector)
>>>>>>> 058698a2

    def derivative(self, x):
        """Return the derivative at ``x``.

        Left scalar multiplication and derivative are commutative:

        ``FunctionalLeftVectorMult(op, vector).derivative(x) <==>``
        ``FunctionalLeftVectorMult(op.derivative(x), vector)``

        See also
        --------
        FunctionalLeftVectorMult : the result
        """
        return FunctionalLeftVectorMult(self._op.derivative(x), self._vector)

    @property
    def adjoint(self):
        """The operator adjoint.

        The adjoint of the operator scalar multiplication is the
        scalar multiplication of the operator adjoint:

        ``FunctionalLeftVectorMult(op, vector).adjoint ==
        OperatorComp(op.adjoint, vector.T)``

        ``(x * A)^T = A^T * x^T``

        """

        if not self.is_linear:
            raise NotImplementedError('Nonlinear operators have no adjoint')

        return OperatorComp(self._op.adjoint, self._vector.T)

    def __repr__(self):
        """Return ``repr(self)``."""
        return '{}({!r}, {!r})'.format(self.__class__.__name__,
                                       self._op, self._vector)

    def __str__(self):
        """Return ``str(self)``."""
        return '{} * {}'.format(self._vector, self._op)


class OperatorLeftVectorMult(Operator):
    """Expression type for the operator left vector multiplication.

    ``OperatorLeftVectorMult(op, vector)(x) <==> vector * op(x)``

    The scalar multiplication is well-defined only if ``op.range`` is
    a ``vector.space.field``.
    """

    def __init__(self, op, vector):
        """Initialize a new `OperatorLeftVectorMult` instance.

        Parameters
        ----------
        op : `Operator`
            The range of ``op`` must be a `LinearSpace`.
        vector : `LinearSpaceVector` in ``op.range``
            The vector to multiply by
        """
        if vector not in op.range:
            raise TypeError('vector {!r} not in op.range {!r}'
                            ''.format(vector, op.range))

        super().__init__(op.domain, op.range, linear=op.is_linear)
        self._op = op
        self._vector = vector

<<<<<<< HEAD
    def _call(self, x, out=None):
        """``op._call(x, out) <==> out <-- op(x)``."""
        if out is None:
            return self._op(x) * self._vector
        else:
            self._op(x, out=out)
            out *= self._vector
=======
    def _call(self, x):
        """Return ``op(x)``."""
        # pylint: disable=protected-access
        return self._vector * self._op._call(x)

    def _apply(self, x, out):
        """Implement ``op(x, out=out)``."""
        # pylint: disable=protected-access
        self._op._apply(x, out)
        out *= self._vector
>>>>>>> 058698a2

    def derivative(self, x):
        """Return the derivative at ``x``.

        Left scalar multiplication and derivative are commutative:

        ``OperatorLeftVectorMult(op, vector).derivative(x) <==>``
        ``OperatorLeftVectorMult(op.derivative(x), vector)``

        See also
        --------
        OperatorLeftVectorMult : the result
        """
        return OperatorLeftVectorMult(self._op.derivative(x), self._vector)

    @property
    def adjoint(self):
        """The operator adjoint.

        The adjoint of the operator vector multiplication is the
        vector multiplication of the operator adjoint:

        ``OperatorLeftVectorMult(op, vector).adjoint ==``
        ``OperatorRightVectorMult(op.adjoint, vector)``

        ``(x * A)^T = A^T * x``

        """

        if not self.is_linear:
            raise NotImplementedError('Nonlinear operators have no adjoint')

        return OperatorRightVectorMult(self._op.adjoint, self._vector)

    def __repr__(self):
        """Return ``repr(self)``."""
        return '{}({!r}, {!r})'.format(self.__class__.__name__,
                                       self._op, self._vector)

    def __str__(self):
        """Return ``str(self)``."""
        return '{} * {}'.format(self._vector, self._op)


class OperatorRightVectorMult(Operator):

    """Expression type for the operator right vector multiplication.

    ``OperatorRightVectorMult(op, vector)(x) <==> op(vector * x)``

    The scalar multiplication is well-defined only if
    ``vector in op.domain == True``.
    """

    def __init__(self, op, vector):
        """Initialize a new `OperatorRightVectorMult` instance.

        Parameters
        ----------
        op : `Operator`
            The domain of ``op`` must be a ``vector.space``.
        vector : `LinearSpaceVector` in ``op.domain``
            The vector to multiply by
        """
        if vector not in op.domain:
            raise TypeError('vector {!r} not in op.domain {!r}'
                            ''.format(vector.space, op.domain))

        super().__init__(op.domain, op.range, linear=op.is_linear)
        self._op = op
        self._vector = vector

<<<<<<< HEAD
    def _call(self, x, out=None):
        """``op._call(x, out) <==> out <-- op(x)``."""
        if out is None:
            return self._op(x * self._vector)
        else:
            tmp = self.domain.element()
            tmp.multiply(self._vector, x)
            self._op(tmp, out=out)
=======
    def _call(self, x):
        """Return ``op(x)``."""
        # pylint: disable=protected-access
        return self._op._call(self._vector * x)

    def _apply(self, x, out):
        """Implement ``op(x, out=out)``."""
        # pylint: disable=protected-access
        tmp = self.domain.element()
        tmp.multiply(self._vector, x)
        self._op._apply(tmp, out)
>>>>>>> 058698a2

    def derivative(self, x):
        """Return the derivative at ``x``.

        Left vector multiplication and derivative are commutative:

        ``OperatorRightVectorMult(op, vector).derivative(x) <==>
        OperatorRightVectorMult(op.derivative(x), vector)``

        See also
        --------
        OperatorRightVectorMult : the result
        """
        return OperatorRightVectorMult(self._op.derivative(x), self._vector)

    @property
    def adjoint(self):
        """The operator adjoint.

        The adjoint of the operator vector multiplication is the
        vector multiplication of the operator adjoint:

        ``OperatorRightVectorMult(op, vector).adjoint ==``
        ``OperatorLeftVectorMult(op.adjoint, vector)``

        ``(A x)^T = x * A^T``

        """

        if not self.is_linear:
            raise NotImplementedError('Nonlinear operators have no adjoint')

        # TODO: handle complex vectors
        return OperatorLeftVectorMult(self._op.adjoint, self._vector)

    def __repr__(self):
        """Return ``repr(self)``."""
        return '{}({!r}, {!r})'.format(self.__class__.__name__,
                                       self._op, self._vector)

    def __str__(self):
        """Return ``str(self)``."""
        return '{} * {}'.format(self._op, self._vector)


def simple_operator(call=None, inv=None, deriv=None, dom=None, ran=None,
                    linear=False):
    """Create a simple operator.

    Mostly intended for simple prototyping rather than final use.

    Parameters
    ----------
    call : `callable`
        A function taking one argument and returning the result.
        It will be used for the operator call pattern
        ``out = op(x)``.
<<<<<<< HEAD
        TODO update
    inv : :class:`Operator`, optional
=======
    apply : `callable`
        A function taking two arguments.
        It will be used for the operator apply pattern
        Implement ``op(x, out=out)``. Return value
        is assumed to be `None` and is ignored.
    inv : `Operator`, optional
>>>>>>> 058698a2
        The operator inverse
    deriv : `Operator`, optional
        The operator derivative, linear
    dom : `Set`, optional
        The domain of the operator
        Default: `UniversalSpace` if linear, else `UniversalSet`
    ran : `Set`, optional
        The range of the operator
        Default: `UniversalSpace` if linear, else `UniversalSet`
    linear : `bool`, optional
        `True` if the operator is linear
        Default: `False`

    Returns
    -------
    op : `Operator`
        An operator with the provided attributes and methods.

    Notes
    -----
    It suffices to supply one of the functions ``call`` and ``apply``.
    If ``dom`` is a `LinearSpace`, a default implementation of the
    respective other method is automatically provided; if not, a
    `NotImplementedError` is raised when the other method is called.

    Examples
    --------
    >>> A = simple_operator(lambda x: 3*x)
    >>> A(5)
    15
    """
    if dom is None:
        dom = UniversalSpace() if linear else UniversalSet()

    if ran is None:
        ran = UniversalSpace() if linear else UniversalSet()

    call_has_out, call_out_optional, _ = _dispatch_call_args(unbound_call=call)

    attrs = {'inverse': inv, 'derivative': deriv}

    if not call_has_out:
        # Out-of-place _call

        def _call(self, x):
            return call(x)

        attrs['_call_in_place'] = _default_call_in_place
        attrs['_call_out_of_place'] = _call
    elif call_out_optional:
        # Dual-use _call

        def _call(self, x, out=None):
            return call(x, out=out)

        attrs['_call_in_place'] = _call
        attrs['_call_out_of_place'] = _call
    else:
        # In-place only _call

        def _call(self, x, out):
            return call(x, out)

        attrs['_call_in_place'] = _call
        attrs['_call_out_of_place'] = _default_call_out_of_place

    attrs['_call'] = _call

    SimpleOperator = type('SimpleOperator', (Operator,), attrs)
    return SimpleOperator(dom, ran, linear)


if __name__ == '__main__':
    from doctest import testmod, NORMALIZE_WHITESPACE
    testmod(optionflags=NORMALIZE_WHITESPACE)<|MERGE_RESOLUTION|>--- conflicted
+++ resolved
@@ -741,14 +741,8 @@
         raise NotImplementedError('inverse not implemented for operator '
                                   '{!r}'.format(self))
 
-    # Implicitly defined operators
-<<<<<<< HEAD
     def __call__(self, x, out=None, **kwargs):
-        """``op.__call__(x) <==> op(x)``.
-=======
-    def __call__(self, x, out=None, *args, **kwargs):
-        """Return ``op(x)``.
->>>>>>> 058698a2
+        """Return ``self(x)``.
 
         Implementation of the call pattern ``op(x)`` with the private
         ``_call()`` method and added error checking.
@@ -1169,13 +1163,8 @@
         self._tmp_ran = tmp_ran
         self._tmp_dom = tmp_dom
 
-<<<<<<< HEAD
     def _call(self, x, out=None):
-        """``op._call(x, out) <==> out <-- op(x)``.
-=======
-    def _apply(self, x, out):
-        """Implement ``op(x, out=out)``.
->>>>>>> 058698a2
+        """Implement ``self(x[, out])``.
 
         Examples
         --------
@@ -1188,29 +1177,7 @@
         Rn(3).element([2.0, 4.0, 6.0])
         >>> out
         Rn(3).element([2.0, 4.0, 6.0])
-<<<<<<< HEAD
         >>> OperatorSum(op, op)(x)  # In place, returns out
-=======
-        """
-        # pylint: disable=protected-access
-        tmp = (self._tmp_ran if self._tmp_ran is not None
-               else self.range.element())
-        self._op1._apply(x, out)
-        self._op2._apply(x, tmp)
-        out += tmp
-
-    def _call(self, x):
-        """Return ``op(x)``.
-
-        Examples
-        --------
-        >>> from odl import Rn, ScalingOperator
-        >>> r3 = Rn(3)
-        >>> A = ScalingOperator(r3, 3.0)
-        >>> B = ScalingOperator(r3, -1.0)
-        >>> C = OperatorSum(A, B)
-        >>> C(r3.element([1, 2, 3]))
->>>>>>> 058698a2
         Rn(3).element([2.0, 4.0, 6.0])
         """
         if out is None:
@@ -1298,9 +1265,8 @@
         self._right = right
         self._tmp = tmp
 
-<<<<<<< HEAD
     def _call(self, x, out=None):
-        """``op._call(x, out) <==> out <-- op(x)``."""
+        """Implement ``self(x[, out])``."""
         if out is None:
             return self._left(self._right(x))
         else:
@@ -1308,20 +1274,6 @@
                    else self._right.range.element())
             self._right(x, out=tmp)
             return self._left(tmp, out=out)
-=======
-    def _apply(self, x, out):
-        """Implement ``op(x, out=out)``."""
-        # pylint: disable=protected-access
-        tmp = (self._tmp if self._tmp is not None
-               else self._right.range.element())
-        self._right._apply(x, tmp)
-        self._left._apply(tmp, out)
-
-    def _call(self, x):
-        """Return ``op(x)``."""
-        # pylint: disable=protected-access
-        return self._left._call(self._right._call(x))
->>>>>>> 058698a2
 
     @property
     def inverse(self):
@@ -1408,9 +1360,8 @@
         self._op1 = op1
         self._op2 = op2
 
-<<<<<<< HEAD
     def _call(self, x, out=None):
-        """``op._call(x, out) <==> out <-- op(x)``."""
+        """Implement ``self(x[, out])``."""
         if out is None:
             return self._op1(x) * self._op2(x)
         else:
@@ -1418,20 +1369,6 @@
             self._op1(x, out=out)
             self._op2(x, out=tmp)
             out *= tmp
-=======
-    def _apply(self, x, out):
-        """Implement ``op(x, out=out)``."""
-        # pylint: disable=protected-access
-        tmp = self._op2.range.element()
-        self._op1._apply(x, out)
-        self._op2._apply(x, tmp)
-        out *= tmp
-
-    def _call(self, x):
-        """Return ``op(x)``."""
-        # pylint: disable=protected-access
-        return self._op1._call(x) * self._op2._call(x)
->>>>>>> 058698a2
 
     def __repr__(self):
         """Return ``repr(self)``."""
@@ -1478,26 +1415,13 @@
         self._op = op
         self._scalar = scalar
 
-<<<<<<< HEAD
     def _call(self, x, out=None):
-        """``op._call(x, out) <==> out <-- op(x)``."""
+        """Implement ``self(x[, out])``."""
         if out is None:
             return self._scalar * self._op(x)
         else:
             self._op(x, out=out)
             out *= self._scalar
-=======
-    def _call(self, x):
-        """Return Return ``op(x)``."""
-        # pylint: disable=protected-access
-        return self._scalar * self._op._call(x)
-
-    def _apply(self, x, out):
-        """Implement ``op(x, out=out)``."""
-        # pylint: disable=protected-access
-        self._op._apply(x, out)
-        out *= self._scalar
->>>>>>> 058698a2
 
     @property
     def inverse(self):
@@ -1598,28 +1522,14 @@
         self._scalar = scalar
         self._tmp = tmp
 
-<<<<<<< HEAD
     def _call(self, x, out=None):
-        """``op._call(x, out) <==> out <-- op(x)``."""
+        """Implement ``self(x[, out])``."""
         if out is None:
             return self._op(self._scalar * x)
         else:
             tmp = self._tmp if self._tmp is not None else self.domain.element()
             tmp.lincomb(self._scalar, x)
             self._op(tmp, out=out)
-=======
-    def _call(self, x):
-        """Return ``self(x)``."""
-        # pylint: disable=protected-access
-        return self._op._call(self._scalar * x)
-
-    def _apply(self, x, out):
-        """Implement ``self(x, out=out)``."""
-        # pylint: disable=protected-access
-        tmp = self._tmp if self._tmp is not None else self.domain.element()
-        tmp.lincomb(self._scalar, x)
-        self._op._apply(tmp, out)
->>>>>>> 058698a2
 
     @property
     def inverse(self):
@@ -1711,26 +1621,13 @@
         self._op = op
         self._vector = vector
 
-<<<<<<< HEAD
     def _call(self, x, out=None):
-        """``op._call(x, out) <==> out <-- op(x)``."""
+        """Implement ``self(x[, out])``."""
         if out is None:
             return self._op(x) * self._vector
         else:
             scalar = self._op(x)
             out.lincomb(scalar, self._vector)
-=======
-    def _call(self, x):
-        """Return ``op(x)``."""
-        # pylint: disable=protected-access
-        return self._vector * self._op._call(x)
-
-    def _apply(self, x, out):
-        """Implement ``op(x, out=out)``."""
-        # pylint: disable=protected-access
-        scalar = self._op._call(x)
-        out.lincomb(scalar, self._vector)
->>>>>>> 058698a2
 
     def derivative(self, x):
         """Return the derivative at ``x``.
@@ -1802,26 +1699,13 @@
         self._op = op
         self._vector = vector
 
-<<<<<<< HEAD
     def _call(self, x, out=None):
-        """``op._call(x, out) <==> out <-- op(x)``."""
+        """Implement ``self(x[, out])``."""
         if out is None:
             return self._op(x) * self._vector
         else:
             self._op(x, out=out)
             out *= self._vector
-=======
-    def _call(self, x):
-        """Return ``op(x)``."""
-        # pylint: disable=protected-access
-        return self._vector * self._op._call(x)
-
-    def _apply(self, x, out):
-        """Implement ``op(x, out=out)``."""
-        # pylint: disable=protected-access
-        self._op._apply(x, out)
-        out *= self._vector
->>>>>>> 058698a2
 
     def derivative(self, x):
         """Return the derivative at ``x``.
@@ -1894,28 +1778,14 @@
         self._op = op
         self._vector = vector
 
-<<<<<<< HEAD
     def _call(self, x, out=None):
-        """``op._call(x, out) <==> out <-- op(x)``."""
+        """Implement ``self(x[, out])``."""
         if out is None:
             return self._op(x * self._vector)
         else:
             tmp = self.domain.element()
             tmp.multiply(self._vector, x)
             self._op(tmp, out=out)
-=======
-    def _call(self, x):
-        """Return ``op(x)``."""
-        # pylint: disable=protected-access
-        return self._op._call(self._vector * x)
-
-    def _apply(self, x, out):
-        """Implement ``op(x, out=out)``."""
-        # pylint: disable=protected-access
-        tmp = self.domain.element()
-        tmp.multiply(self._vector, x)
-        self._op._apply(tmp, out)
->>>>>>> 058698a2
 
     def derivative(self, x):
         """Return the derivative at ``x``.
@@ -1973,17 +1843,8 @@
         A function taking one argument and returning the result.
         It will be used for the operator call pattern
         ``out = op(x)``.
-<<<<<<< HEAD
         TODO update
-    inv : :class:`Operator`, optional
-=======
-    apply : `callable`
-        A function taking two arguments.
-        It will be used for the operator apply pattern
-        Implement ``op(x, out=out)``. Return value
-        is assumed to be `None` and is ignored.
     inv : `Operator`, optional
->>>>>>> 058698a2
         The operator inverse
     deriv : `Operator`, optional
         The operator derivative, linear
