--- conflicted
+++ resolved
@@ -707,15 +707,9 @@
                                 'of {!r}.'
                                 ''.format(out, self.range, self))
 
-<<<<<<< HEAD
             if self.is_functional:
                 raise TypeError('`out` parameter cannot be used'
                                 'when range is a field')
-=======
-            if isinstance(self.range, Field):
-                raise TypeError('output parameter cannot be used when range '
-                                'is a field')
->>>>>>> fb28f056
 
             self._call_in_place(x, out=out, **kwargs)
             return out
@@ -740,11 +734,7 @@
     def __mul__(self, other):
         """``op.__mul__(other) <==> op * other``.
 
-<<<<<<< HEAD
         If ``other`` is an operator, this corresponds to
-=======
-        If `other` is an operator, this corresponds to
->>>>>>> fb28f056
         operator composition:
 
             ``op1 * op2 <==> (x --> op1(op2(x))``
@@ -783,21 +773,12 @@
         -------
         mul : `Operator`
             The multiplication operator.
-<<<<<<< HEAD
 
             If ``other`` is an operator, ``mul`` is an
             `OperatorComp`.
 
             If ``other`` is a scalar, ``mul`` is an
             `OperatorRightScalarMult`.
-=======
-
-            If `other` is an operator,
-            mul is a `OperatorComp`.
-
-            If `other` is a scalar
-            mul is a `OperatorRightScalarMult`.
->>>>>>> fb28f056
 
             If ``other`` is a vector, ``mul`` is an
             `OperatorRightVectorMult`.
@@ -838,11 +819,7 @@
     def __rmul__(self, other):
         """``op.__rmul__(s) <==> s * op``.
 
-<<<<<<< HEAD
         If ``other`` is an `Operator`, this corresponds to
-=======
-        If `other` is an operator, this corresponds to
->>>>>>> fb28f056
         operator composition:
 
         ``op1 * op2 <==> (x --> op1(op2(x)))``
@@ -880,19 +857,11 @@
         mul : `Operator`
             The multiplication operator.
 
-<<<<<<< HEAD
             If ``other`` is an operator, ``mul`` is an
             `OperatorComp`.
 
             If ``other`` is a scalar, ``mul`` is an
             `OperatorLeftScalarMult`.
-=======
-            If `other` is an operator,
-            mul is a `OperatorComp`.
-
-            If `other` is a scalar
-            mul is a `OperatorLeftScalarMult`.
->>>>>>> fb28f056
 
             If ``other`` is a vector, ``mul`` is an
             `OperatorLeftVectorMult`.
@@ -1513,17 +1482,10 @@
 
     """Expression type for the functional left vector multiplication.
 
-<<<<<<< HEAD
     A functional is a `Operator` whose `Operator.range` is
     a `Field`.
 
     ``FunctionalLeftVectorMult(op, vector)(x) <==> vector * op(x)``
-
-=======
-    A functional is an `Operator` whose `range` is a `Field`.
-
-    `FunctionalLeftVectorMult(op, vector)(x) <==> vector * func(x)`
->>>>>>> fb28f056
     """
 
     def __init__(self, op, vector):
@@ -1538,16 +1500,10 @@
             `LinearSpace.field` must be the same as
             ``op.range``
         """
-<<<<<<< HEAD
         if not isinstance(vector, LinearSpaceVector):
             raise TypeError('Vector {!r} not is not a LinearSpaceVector'
                             ''.format(vector))
 
-=======
-        if not isinstance(vector, LinearSpace.Vector):
-            raise TypeError('Vector {!r} not is not a `LinearSpace.Vector` '
-                            'instance.'.format(vector))
->>>>>>> fb28f056
         if op.range != vector.space.field:
             raise TypeError('range {!r} not is not vector.space.field {!r}'
                             ''.format(op.range, vector.space.field))
