﻿# Copyright 2014, 2015 The ODL development group
#
# This file is part of ODL.
#
# ODL is free software: you can redistribute it and/or modify
# it under the terms of the GNU General Public License as published by
# the Free Software Foundation, either version 3 of the License, or
# (at your option) any later version.
#
# ODL is distributed in the hope that it will be useful,
# but WITHOUT ANY WARRANTY; without even the implied warranty of
# MERCHANTABILITY or FITNESS FOR A PARTICULAR PURPOSE.  See the
# GNU General Public License for more details.
#
# You should have received a copy of the GNU General Public License
# along with ODL.  If not, see <http://www.gnu.org/licenses/>.

"""Abstract linear vector spaces.

The classes in this module represent abstract mathematical concepts
of vector spaces. They cannot be used directly but are rather intended
to be sub-classed by concrete space implementations. The spaces
provide default implementations of the most important vector space
operations. See the documentation of the respective classes for more
details.

The abstract `LinearSpace` class is intended for quick prototyping.
It has a number of abstract methods which must be overridden by a
subclass. On the other hand, it provides automatic error checking
and numerous attributes and methods for convenience.
"""

# Imports for common Python 2/3 codebase
from __future__ import print_function, division, absolute_import

from builtins import object, range, str
from future import standard_library
standard_library.install_aliases()
from odl.util.utility import with_metaclass

# External module imports
from abc import ABCMeta, abstractmethod, abstractproperty
import math as m

# ODL imports
from odl.set.sets import Set, UniversalSet


__all__ = ('LinearSpace', 'LinearSpaceVector')


class LinearSpace(Set):
    """Abstract linear vector space.

    Its elements are represented as instances of the inner
    `LinearSpaceVector` class.
    """

    @abstractmethod
    def element(self, inp=None, **kwargs):
        """Create a `LinearSpaceVector` from ``inp`` or from scratch.

        If called without ``inp`` argument, an arbitrary element in the
        space is generated without guarantee of its state.

        Parameters
        ----------
        inp : `object`, optional
            The input data from which to create the element
        **args : `dict`, optional
            Optional further arguments.

        Returns
        -------
        element : `LinearSpaceVector`
            A vector in this space
        """

    @abstractmethod
    def _lincomb(self, a, x1, b, x2, out):
        """Calculate ``out = a*x1 + b*x2``.

        This method is intended to be private, public callers should
        resort to `lincomb` which is type-checked.
        """

    def _dist(self, x1, x2):
        """Calculate the distance between x1 and x2.

        This method is intended to be private, public callers should
        resort to `dist` which is type-checked.
        """
        # default implementation
        return self.norm(x1 - x2)

    def _norm(self, x):
        """Calculate the norm of x.

        This method is intended to be private, public callers should
        resort to `norm` which is type-checked.
        """
        # default implementation
        return m.sqrt(self.inner(x, x).real)

    def _inner(self, x1, x2):
        """Calculate the inner product of x1 and x2.

        This method is intended to be private, public callers should
        resort to `inner` which is type-checked.
        """
        # No default implementation possible
        raise NotImplementedError('inner product not implemented in space {!r}'
                                  ''.format(self))

    def _multiply(self, x1, x2, out):
        """Calculate the pointwise multiplication out = x1 * x2.

        This method is intended to be private, public callers should
        resort to `multiply` which is type-checked.
        """
        # No default implementation possible
        raise NotImplementedError('multiplication not implemented in space '
                                  '{!r}'.format(self))

    def one(self):
        """A one vector in this space.

        The one vector is defined as the multiplicative unit of a space.

        Returns
        -------
        v : `LinearSpaceVector`
            The one vector of this space
        """
        raise NotImplementedError('This space has no one')

    @property
    def field(self):
        """The field of this vector space."""

    # Default methods
    def zero(self):
        """A zero vector in this space.

        The zero vector is defined as the additive unit of a space.

        Returns
        -------
        v : `LinearSpaceVector`
            The zero vector of this space
        """
        # Default implementation using lincomb
        tmp = self.element()
        self._lincomb(tmp, 0, tmp, 0, tmp)
        return tmp

    def __contains__(self, other):
        """``s.__contains__(other) <==> other in s``.

        Returns
        -------
        contains : `bool`
            `True` if ``other`` is a `LinearSpaceVector` instance and
            ``other.space`` is equal to this space, `False` otherwise.

        Notes
        -----
        This is the strict default where spaces must be equal.
        Subclasses may choose to implement a less strict check.
        """
        return isinstance(other, LinearSpaceVector) and other.space == self

    # Error checking variant of methods
    def lincomb(self, a, x1, b=None, x2=None, out=None):
        """Linear combination of vectors.

        Calculates

        ``out = a * x1``

        or, if b and y are given,

        ``out = a*x1 + b*x2``

        with error checking of types.

        Parameters
        ----------
<<<<<<< HEAD
        a : Scalar in the field of this space
            Scalar to multiply ``x1`` with.
        x1 : `LinearSpaceVector`
            The first of the summands
        b : Scalar, optional
            Scalar to multiply ``x2`` with.
        x2 : `LinearSpaceVector`, optional
            The second of the summands
        out : `LinearSpaceVector`, optional
            The Vector that the result should be written to.

        Returns
        -------
        out : `LinearSpaceVector`
=======
        a, b : field elements
            Multiplicative factors
        x1, x2 : `LinearSpace.Vector`
            Summands in the linear combination
        out : `LinearSpace.Vector`, optional
            Vector to which the result is written

        Returns
        -------
        out : `LinearSpace.Vector`
            The result of the linear combination
>>>>>>> fb28f056

        Notes
        -----
        The vectors ``out``, ``x1`` and ``x2`` may be aligned, thus a call

<<<<<<< HEAD
        ``space.lincomb(x, 2, x, 3.14, out=x)``
=======
        lincomb(x, 2, x, 3.14, out=x)
>>>>>>> fb28f056

        is (mathematically) equivalent to

        ``x = x * (1 + 2 + 3.14)``
        """
        if out is None:
            out = self.element()
        elif out not in self:
            raise TypeError('output vector {!r} not in space {!r}.'
                            ''.format(out, self))
        if a not in self.field:
            raise TypeError('first scalar {!r} not in the field {!r} of the '
                            'space {!r}.'.format(a, self.field, self))
        if x1 not in self:
            raise TypeError('first input vector {!r} not in space {!r}.'
                            ''.format(x1, self))
        if b is None:  # Single argument
            if x2 is not None:
                raise ValueError('second input vector provided but no '
                                 'second scalar.')
<<<<<<< HEAD

            # Call method
            self._lincomb(a, x1, 0, x1, out)
            return out
=======
            self._lincomb(a, x1, 0, x1, out)
>>>>>>> fb28f056
        else:  # Two arguments
            if b not in self.field:
                raise TypeError('second scalar {!r} not in the field {!r} of '
                                'the space {!r}.'.format(b, self.field, self))
            if x2 not in self:
                raise TypeError('second input vector {!r} not in space {!r}.'
                                ''.format(x2, self))
            self._lincomb(a, x1, b, x2, out)

<<<<<<< HEAD
            # Call method
            self._lincomb(a, x1, b, x2, out)
            return out
=======
        return out
>>>>>>> fb28f056

    def dist(self, x1, x2):
        """Calculate the distance between two vectors.

        Parameters
        ----------
        x1 : `LinearSpaceVector`
            The first element

        x2 : `LinearSpaceVector`
            The second element

        Returns
        -------
        dist : `float`
               Distance between vectors
        """
        if x1 not in self:
            raise TypeError('first vector {!r} not in space {!r}'
                            ''.format(x1, self))
        if x2 not in self:
            raise TypeError('second vector {!r} not in space {!r}'
                            ''.format(x2, self))

        return float(self._dist(x1, x2))

    def norm(self, x):
        """Calculate the norm of a vector.

        Parameters
        ----------
        x : `LinearSpaceVector`
            The vector

        Returns
        -------
        out : `float`
            Norm of the vector
        """
        if x not in self:
            raise TypeError('vector {!r} not in space {!r}'.format(x, self))

        return float(self._norm(x))

    def inner(self, x1, x2):
        """Calculate the inner product of ``x1`` and ``x2``.

        Parameters
        ----------
        x1 : `LinearSpaceVector`
            The first vector

        x2 : `LinearSpaceVector`
            The second vector

        Returns
        -------
        out : `LinearSpace.field` element
            Product of the vectors, same as ``out`` if given.
        """
        if x1 not in self:
            raise TypeError('first vector {!r} not in space {!r}'
                            ''.format(x1, self))
        if x2 not in self:
            raise TypeError('second vector {!r} not in space {!r}'
                            ''.format(x2, self))

        return self.field.element(self._inner(x1, x2))

    def multiply(self, x1, x2, out=None):
        """Calculate the pointwise product of ``x1`` and ``x2``.

        Parameters
        ----------
        x1 : `LinearSpaceVector`
            The first multiplicand

        x2 : `LinearSpaceVector`
            The second multiplicand

        out : `LinearSpaceVector`, optional
            Vector to write the product to.
            default: `LinearSpace.element`

        Returns
        -------
        out : `LinearSpaceVector`
            Product of the vectors, same as ``out`` if given.
        """
        if out is None:
            out = self.element()
        elif out not in self:
            raise TypeError('out {!r} not in space {!r}'
                            ''.format(out, self))

        if x1 not in self:
            raise TypeError('x1 {!r} not in space {!r}'
                            ''.format(x1, self))
        if x2 not in self:
            raise TypeError('x2 {!r} not in space {!r}'
                            ''.format(x2, self))
        self._multiply(x1, x2, out)
        return out

    def divide(self, x1, x2, out=None):
        """Calculate the pointwise division of ``x1`` and ``x2``

        Parameters
        ----------
        x1 : `LinearSpaceVector`
            The dividend

        x2 : `LinearSpaceVector`
            The divisor

        out : `LinearSpaceVector`, optional
            Vector to write the ratio to.
            default: `LinearSpace.element`

        Returns
        -------
        out : `LinearSpaceVector`
            Ratio of the vectors, same as ``out`` if given.
        """
        if out is None:
            out = self.element()
        elif out not in self:
            raise TypeError('out {!r} not in space {!r}'
                            ''.format(out, self))

        if x1 not in self:
            raise TypeError('x1 {!r} not in space {!r}'
                            ''.format(x1, self))
        if x2 not in self:
            raise TypeError('x2 {!r} not in space {!r}'
                            ''.format(x2, self))

        self._divide(x1, x2, out)
        return out

    @property
    def element_type(self):
        """ `LinearSpaceVector` """
        return LinearSpaceVector


class LinearSpaceVector(with_metaclass(ABCMeta, object)):
    """Abstract `LinearSpace` element.

    Not intended for creation of vectors, use the space's
    `LinearSpace.element` method instead.
    """

    def __init__(self, space):
        """Default initializer of vectors.

        All deriving classes must call this method to set space.
        """
        if not isinstance(space, LinearSpace):
            raise TypeError('space {!r} is not a `LinearSpace` instance'
                            ''.format(space))
        self._space = space

    @property
    def space(self):
        """Space to which this vector belongs.

        `LinearSpace`
        """
        return self._space

    # Convenience functions
    def assign(self, other):
        """Assign the values of ``other`` to self."""
        return self.space.lincomb(1, other, out=self)

    def copy(self):
        """Create an identical (deep) copy of self."""
        result = self.space.element()
        result.assign(self)
        return result

    def lincomb(self, a, x1, b=None, x2=None):
        """Assign a linear combination to this vector.

        Implemented as ``space.lincomb(a, x1, b, x2, out=self)``.

        `LinearSpace.lincomb`
        """
        return self.space.lincomb(a, x1, b, x2, out=self)

    def set_zero(self):
        """Set this vector to zero.

        `LinearSpace.zero`
        """
        return self.space.lincomb(0, self, 0, self, out=self)

    # Convenience operators
    def __iadd__(self, other):
        """Implementation of ``self += other``."""
        if other in self.space:
            return self.space.lincomb(1, self, 1, other, out=self)
        else:
            return NotImplemented

    def __add__(self, other):
        """Implementation of ``self + other``."""
        # Instead of using __iadd__ we duplicate code here for performance
        if other in self.space:
            tmp = self.space.element()
            return self.space.lincomb(1, self, 1, other, out=tmp)
        else:
            return NotImplemented

    def __isub__(self, other):
        """Implementation of ``self -= other``."""
        if other in self.space:
            return self.space.lincomb(1, self, -1, other, out=self)
        else:
            return NotImplemented

    def __sub__(self, other):
        """Implementation of ``self - other``."""
        # Instead of using __isub__ we duplicate code here for performance
        if other in self.space:
            tmp = self.space.element()
            return self.space.lincomb(1, self, -1, other, out=tmp)
        else:
            return NotImplemented

    def __imul__(self, other):
        """Implementation of ``self *= other``."""
        if other in self.space.field:
            return self.space.lincomb(other, self, out=self)
        elif other in self.space:
            return self.space.multiply(other, self, out=self)
        else:
            return NotImplemented

    def __mul__(self, other):
        """Implementation of ``self * other``."""
        # Instead of using __imul__ we duplicate code here for performance
        if other in self.space.field:
            tmp = self.space.element()
            return self.space.lincomb(other, self, out=tmp)
        elif other in self.space:
            tmp = self.space.element()
            return self.space.multiply(other, self, out=tmp)
        else:
            return NotImplemented

    def __rmul__(self, other):
        """Implementation of ``other * self``."""
        return self.__mul__(other)

    def __itruediv__(self, other):
        """Implementation of ``self /= other`` (true division)."""
        if other in self.space.field:
            return self.space.lincomb(1.0 / other, self, out=self)
        elif other in self.space:
            return self.space.divide(self, other, out=self)
        else:
            return NotImplemented

    __idiv__ = __itruediv__

    def __truediv__(self, other):
        """Implementation of ``self / other`` (true division)."""
        if other in self.space.field:
            tmp = self.space.element()
            return self.space.lincomb(1.0 / other, self, out=tmp)
        elif other in self.space:
            tmp = self.space.element()
            return self.space.divide(self, other, out=tmp)
        else:
            return NotImplemented

    __div__ = __truediv__

    def __ipow__(self, n):
        """``n``-th power in-place.

        This is only defined for integer ``n``."""
        if n == 1:
            return self
        elif n % 2 == 0:
            self.space.multiply(self, self, out=self)
            return self.__ipow__(n // 2)
        else:
            tmp = self.copy()
            for i in range(n - 1):
                self.space.multiply(tmp, self, out=tmp)
            return tmp

    def __pow__(self, n):
        """``n``-th power.

        This is only defined for integer ``n``."""
        tmp = self.copy()
        tmp **= n
        return tmp

    def __neg__(self):
        """Implementation of ``-self``."""
        return (-1) * self

    def __pos__(self):
        """Implementation of ``+self``."""
        return self.copy()

    # Metric space method
    def __eq__(self, other):
        """``vec.__eq__(other) <==> vec == other``.

        Two vectors are equal if their distance is 0

        Parameters
        ----------
        other : `LinearSpaceVector`
            Vector in this space.

        Returns
        -------
        equals : `bool`
            True if the vectors are equal, else false.

        Notes
        -----
        Equality is very sensitive to numerical errors, thus any
        operations on a vector should be expected to break equality
        testing.

        Examples
        --------
        >>> from odl import Rn
        >>> import numpy as np
        >>> rn = Rn(1, norm=np.linalg.norm)
        >>> x = rn.element([0.1])
        >>> x == x
        True
        >>> y = rn.element([0.1])
        >>> x == y
        True
        >>> z = rn.element([0.3])
        >>> x+x+x == z
        False
        """
        if (not isinstance(other, LinearSpaceVector) or
                other.space != self.space):
            # Cannot use (if other not in self.space) since this is not
            # reflexive.
            return False
        elif other is self:
            # Optimization for the most common case
            return True
        else:
            return self.space.dist(self, other) == 0

    def __ne__(self, other):
        return not self.__eq__(other)

    def __str__(self):
        """Implementation of str()."""
        return str(self.space) + "Vector"

    def __copy__(self):
        """Copy of vector

        `LinearSpaceVector.copy`
        """
        return self.copy()

    def __deepcopy__(self, memo):
        """Copy of vector

        `LinearSpaceVector.copy`
        """
        return self.copy()

    # TODO: DOCUMENT
    def norm(self):
        """Norm of vector

        `LinearSpace.norm`
        """
        return self.space.norm(self)

    def dist(self, other):
        """Distance to ``other``.

        `LinearSpace.dist`
        """
        return self.space.dist(self, other)

    def inner(self, other):
        """Inner product with ``other``.

        `LinearSpace.inner`
        """
        return self.space.inner(self, other)

    def multiply(self, x, y):
        """Multiply by ``other`` inplace.

        `LinearSpace.multiply`
        """
        return self.space.multiply(x, y, out=self)

    @property
    def T(self):
        """The transpose of a vector, the functional given by (. , self)

        Returns
        -------
        transpose : `InnerProductOperator`

        Notes
        -----
        This function is only defined in inner product spaces.

        In a complex space, this takes the conjugate transpose of
        the vector.

        Examples
        --------
        >>> from odl import Rn
        >>> import numpy as np
        >>> rn = Rn(3)
        >>> x = rn.element([1, 2, 3])
        >>> y = rn.element([2, 1, 3])
        >>> x.T(y)
        13.0
        """
        from odl.operator.default_ops import InnerProductOperator
        return InnerProductOperator(self.copy())


class UniversalSpace(LinearSpace):
    """A dummy linear space class mostly raising `NotImplementedError`."""

    def element(self, inp=None):
        """Dummy element creation method.

        raises `NotImplementedError`.
        """
        raise NotImplementedError

    def _lincomb(self, a, x1, b, x2, out):
        """Dummy linear combination.

        raises `NotImplementedError`.
        """
        raise NotImplementedError

    def _dist(self, x1, x2):
        """Dummy distance method.

        raises `NotImplementedError`.
        """
        raise NotImplementedError

    def _norm(self, x):
        """Dummy norm method.

        raises `NotImplementedError`.
        """
        raise NotImplementedError

    def _inner(self, x1, x2):
        """Dummy inner product method.

        raises `NotImplementedError`.
        """
        raise NotImplementedError

    def _multiply(self, x1, x2, out):
        """Dummy multiplication method.

        raises `NotImplementedError`."""
        raise NotImplementedError

    def _divide(self, x1, x2, out):
        """Dummy division method.

        raises `NotImplementedError`.
        """
        raise NotImplementedError

    @property
    def field(self):
        """Dummy field `UniversalSet`."""
        return UniversalSet()

    def __eq__(self, other):
        """``s.__eq__(other) <==> s == other``.

        Dummy check, `True` for any `LinearSpace`.
        """
        return isinstance(other, LinearSpace)

    def __contains__(self, other):
        """``s.__contains__(other) <==> other in s``.

        Dummy membership check, `True` for any `LinearSpaceVector`.
        """
        return isinstance(other, LinearSpaceVector)


if __name__ == '__main__':
    from doctest import testmod, NORMALIZE_WHITESPACE
    testmod(optionflags=NORMALIZE_WHITESPACE)<|MERGE_RESOLUTION|>--- conflicted
+++ resolved
@@ -186,7 +186,6 @@
 
         Parameters
         ----------
-<<<<<<< HEAD
         a : Scalar in the field of this space
             Scalar to multiply ``x1`` with.
         x1 : `LinearSpaceVector`
@@ -201,29 +200,12 @@
         Returns
         -------
         out : `LinearSpaceVector`
-=======
-        a, b : field elements
-            Multiplicative factors
-        x1, x2 : `LinearSpace.Vector`
-            Summands in the linear combination
-        out : `LinearSpace.Vector`, optional
-            Vector to which the result is written
-
-        Returns
-        -------
-        out : `LinearSpace.Vector`
-            The result of the linear combination
->>>>>>> fb28f056
 
         Notes
         -----
         The vectors ``out``, ``x1`` and ``x2`` may be aligned, thus a call
 
-<<<<<<< HEAD
         ``space.lincomb(x, 2, x, 3.14, out=x)``
-=======
-        lincomb(x, 2, x, 3.14, out=x)
->>>>>>> fb28f056
 
         is (mathematically) equivalent to
 
@@ -240,18 +222,14 @@
         if x1 not in self:
             raise TypeError('first input vector {!r} not in space {!r}.'
                             ''.format(x1, self))
+
         if b is None:  # Single argument
             if x2 is not None:
                 raise ValueError('second input vector provided but no '
                                  'second scalar.')
-<<<<<<< HEAD
-
-            # Call method
             self._lincomb(a, x1, 0, x1, out)
             return out
-=======
-            self._lincomb(a, x1, 0, x1, out)
->>>>>>> fb28f056
+
         else:  # Two arguments
             if b not in self.field:
                 raise TypeError('second scalar {!r} not in the field {!r} of '
@@ -261,13 +239,7 @@
                                 ''.format(x2, self))
             self._lincomb(a, x1, b, x2, out)
 
-<<<<<<< HEAD
-            # Call method
-            self._lincomb(a, x1, b, x2, out)
-            return out
-=======
         return out
->>>>>>> fb28f056
 
     def dist(self, x1, x2):
         """Calculate the distance between two vectors.
