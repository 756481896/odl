# -*- coding: utf-8 -*-
"""
simple_test_astra.py -- a simple test script

Copyright 2014, 2015 Holger Kohr

This file is part of RL.

RL is free software: you can redistribute it and/or modify
it under the terms of the GNU General Public License as published by
the Free Software Foundation, either version 3 of the License, or
(at your option) any later version.

RL is distributed in the hope that it will be useful,
but WITHOUT ANY WARRANTY; without even the implied warranty of
MERCHANTABILITY or FITNESS FOR A PARTICULAR PURPOSE.  See the
GNU General Public License for more details.

You should have received a copy of the GNU General Public License
along with RL.  If not, see <http://www.gnu.org/licenses/>.
"""
from __future__ import division, print_function, unicode_literals, absolute_import
from future import standard_library

import numpy as np
from RL.operator.operator import *
from RL.space.space import *
from RL.space.product import powerspace
from RL.space.euclidean import *
from RL.space.function import *
import RL.space.cuda as CS
import RL.space.discretizations as DS
import RLcpp

from pooled import makePooledSpace

from RL.utility.testutils import Timer

import matplotlib.pyplot as plt

standard_library.install_aliases()


class RegularizationType(object):
    Anisotropic, Isotropic = range(2)

class ForwardDiff2D(LinearOperator):
    """ Calculates the circular convolution of two CUDA vectors
    """

    def __init__(self, space):
        if not isinstance(space, CS.CudaRn):
            raise TypeError("space must be CudaPixelDiscretization")

        self.domain = space
        self.range = powerspace(space, 2)

    def _apply(self, rhs, out):
        RLcpp.cuda.forwardDiff2D(rhs.data, out[0].data, out[1].data,
                                 self.domain.shape[0], self.domain.shape[1])

    @property
    def adjoint(self):
        return ForwardDiff2DAdjoint(self.domain)


class ForwardDiff2DAdjoint(LinearOperator):
    """ Calculates the circular convolution of two CUDA vectors
    """

    def __init__(self, space):
        if not isinstance(space, CS.CudaRn):
            raise TypeError("space must be CudaPixelDiscretization")

        self.domain = powerspace(space, 2)
        self.range = space

    def _apply(self, rhs, out):
        RLcpp.cuda.forwardDiff2DAdj(rhs[0].data, rhs[1].data, out.data,
                                    self.range.shape[0], self.range.shape[1])

    @property
    def adjoint(self):
        return ForwardDiff2D(self.range)


def TVdenoise2DIsotropic(x0, la, mu, iterations=1):
    diff = ForwardDiff2D(x0.space)

    dimension = 2

    L2 = diff.domain
    L2xL2 = diff.range

    x = x0.copy()
    f = x0.copy()
    b = L2xL2.zero()
    d = L2xL2.zero()
    xdiff = L2xL2.zero()
    tmp = L2.zero()

    C1 = mu/(mu+2*la)
    C2 = la/(mu+2*la)

    for i in range(iterations):
        # x = ((f * mu + (diff.T(diff(x)) + 2*x + diff.T(d-b)) * la)/(mu+2*la))
        diff.apply(x, xdiff)
        xdiff += d
        xdiff -= b
        diff.adjoint.apply(xdiff, tmp)

        L2.lincomb(C1, f, 2*C2, x)
        x.lincomb(C2, tmp)

        # d = diff(x)+b
        diff.apply(x, xdiff)
        xdiff += b
        d.assign(xdiff)

        # s = xdiff[0] = sqrt(dx^2+dy^2)
        for i in range(dimension):
            xdiff[i].multiply(xdiff[i])

        for i in range(1, dimension):
            xdiff[0].lincomb(1, xdiff[i])

        CS.sqrt(xdiff[0], xdiff[0])

        # c = tmp = max(s - la^-1, 0) / s
        CS.add_scalar(xdiff[0], -1.0/la, tmp)
        CS.max_vector_scalar(tmp, 0.0, tmp)
        CS.divideVectorVector(tmp, xdiff[0], tmp)

        # d = d * c = d * max(s - la^-1, 0) / s
        for i in range(dimension):
            d[i].multiply(tmp)

        # b = b + diff(x) - d
        diff.apply(x, xdiff)
        b += xdiff
        b -= d

    return x


def TVdenoise2DOpt(x0, la, mu, iterations=1):
    diff = ForwardDiff2D(x0.space)

    dimension = 2
    L2 = diff.domain
    L2xL2 = diff.range

    x = x0.copy()
    f = x0.copy()
    b = L2xL2.zero()
    d = L2xL2.zero()
    xdiff = L2xL2.zero()
    tmp = L2.zero()

    C1 = mu/(mu+2*la)
    C2 = la/(mu+2*la)
    for i in range(iterations):
        # x = (f * mu + (diff.T(diff(x)) + 2*x + diff.T(d-b)) * la)/(mu+2*la)
        diff.apply(x, xdiff)
        xdiff += d
        xdiff -= b
        diff.adjoint.apply(xdiff, tmp)
        x.lincomb(C1, f, 2*C2, x)
        x.lincomb(C2, tmp, 1, x)

        # d = diff(x)+b
        diff.apply(x, d)
        d += b

        for i in range(dimension):
            # tmp = d/abs(d)
            CS.sign(d[i], tmp)

            # d = sign(diff(x)+b) * max(|diff(x)+b|-la^-1,0)
            CS.abs(d[i], d[i])
            CS.add_scalar(d[i], -1.0/la, d[i])
            CS.max_vector_scalar(d[i], 0.0, d[i])
            d[i].multiply(tmp)

        # b = b + diff(x) - d
        diff.apply(x, xdiff)
        b += xdiff
        b -= d

    return x


def TVdenoise2D(x0, la, mu, iterations=1):
    diff = ForwardDiff2D(x0.space)

    dimension = 2
    L2 = diff.domain
    L2xL2 = diff.range

    x = x0.copy()
    f = x0.copy()

    b = L2xL2.zero()
    d = L2xL2.zero()
    tmp = L2.zero()

    for i in range(iterations):
        x = (f * mu + (diff.T(diff(x)) + 2*x + diff.T(d-b)) * la)/(mu+2*la)

        d = diff(x)+b

        for i in range(dimension):
            # tmp = d/abs(d)
            CS.sign(d[i], tmp)

            # d = sign(diff(x)+b) * max(|diff(x)+b|-la^-1,0)
            CS.abs(d[i], d[i])
            CS.add_scalar(d[i], -1.0/la, d[i])
            CS.max_vector_scalar(d[i], 0.0, d[i])
            d[i].multiply(tmp)

        b = b + diff(x) - d

    return x

# Continuous definition of problem
I = Rectangle([0, 0], [1, 1])
space = L2(I)

# Complicated functions to check performance
n = 2000
m = 2000

# Underlying Rn space
rn = CS.CudaRn(n*m)
# Example of using an vector pool to reduce allocation overhead
rnpooled = makePooledSpace(rn, maxPoolSize=5)

# Discretize
<<<<<<< HEAD
d = DS.pixel_discretization(space, rnpooled, n, m)
=======
d = DS.uniform_discretization(space, rnpooled, (n, m))
>>>>>>> 00ee31c4
x, y = d.points()
data = RLcpp.utils.phantom([n, m])
data[1:-1, 1:-1] += np.random.rand(n-2, m-2) - 0.5
fun = d.element(data)

# Show input
plt.figure()
p = plt.imshow(fun[:].reshape(n, m), interpolation='nearest')
plt.set_cmap('bone')
plt.axis('off')

# Call denoising
la = 0.3
mu = 5.0
with Timer("denoising time"):
    result = TVdenoise2DOpt(fun, la, mu, 100)

# Show result
plt.figure()
p = plt.imshow(result[:].reshape(n, m), interpolation='nearest')
plt.set_cmap('bone')
plt.axis('off')

plt.show()<|MERGE_RESOLUTION|>--- conflicted
+++ resolved
@@ -237,11 +237,7 @@
 rnpooled = makePooledSpace(rn, maxPoolSize=5)
 
 # Discretize
-<<<<<<< HEAD
-d = DS.pixel_discretization(space, rnpooled, n, m)
-=======
 d = DS.uniform_discretization(space, rnpooled, (n, m))
->>>>>>> 00ee31c4
 x, y = d.points()
 data = RLcpp.utils.phantom([n, m])
 data[1:-1, 1:-1] += np.random.rand(n-2, m-2) - 0.5
